# Changelog

## Unreleased <Badge text="beta" type="success"/>

These changes are available in the [master branch](https://github.com/PrefectHQ/prefect).

### Features

- Add new `Storage` and `Environment` specifications - [#936](https://github.com/PrefectHQ/prefect/pull/936), [#956](https://github.com/PrefectHQ/prefect/pull/956)

### Enhancements

- Flow now has optional `storage` keyword - [#936](https://github.com/PrefectHQ/prefect/pull/936)
- Flow `environment` argument now defaults to a `CloudEnvironment` - [#936](https://github.com/PrefectHQ/prefect/pull/936)
- `Queued` states accept `start_time` arguments - [#955](https://github.com/PrefectHQ/prefect/pull/955)
- Add new `Bytes` and `Memory` storage classes for local testing - [#956](https://github.com/PrefectHQ/prefect/pull/956), [#961](https://github.com/PrefectHQ/prefect/pull/961)
- Add new `LocalEnvironment` execution environment for local testing - [#957](https://github.com/PrefectHQ/prefect/pull/957)
- Add new `Aborted` state for Flow runs which are cancelled by users - [#959](https://github.com/PrefectHQ/prefect/issues/959)
- Added an `execute-cloud-flow` CLI command for working with cloud deployed flows - [#971](https://github.com/PrefectHQ/prefect/pull/971)
- Add new `flows.run_on_schedule` configuration option for affecting the behavior of `flow.run` - [#972](https://github.com/PrefectHQ/prefect/issues/972)

### Task Library

- None

### Fixes

- Fix Docker storage not pulling correct flow path - [#968](https://github.com/PrefectHQ/prefect/pull/968)
- Set Docker storage to pull master git branch until next version is released - [#968](https://github.com/PrefectHQ/prefect/pull/968)
<<<<<<< HEAD
- Fix `run_flow` loading to decode properly by use cloudpickle - [#978](https://github.com/PrefectHQ/prefect/pull/978)
=======
- Fix Docker storage for handling flow names with spaces and weird characters - [#969](https://github.com/PrefectHQ/prefect/pull/969)
>>>>>>> d5317a9b

### Breaking Changes

- Remove `flow.id` and `task.id` attributes - [#940](https://github.com/PrefectHQ/prefect/pull/940)
- Removed old WIP environments - [#936](https://github.com/PrefectHQ/prefect/pull/936)
*Note*: Changes from [#936](https://github.com/PrefectHQ/prefect/pull/936) regarding environments don't break any Prefect code because environments weren't used yet outside of Cloud.

### Contributors

- None


## 0.5.2 <Badge text="beta" type="success"/>

Released April 19, 2019

### Features

- Implement two new triggers that allow for specifying bounds on the number of failures or successes - [#933](https://github.com/PrefectHQ/prefect/issues/933)

### Enhancements

- `DaskExecutor(local_processes=True)` supports timeouts - [#886](https://github.com/PrefectHQ/prefect/issues/886)
- Calling `Secret.get()` from within a Flow context raises an informative error - [#927](https://github.com/PrefectHQ/prefect/issues/927)
- Add new keywords to `Task.set_upstream` and `Task.set_downstream` for handling keyed and mapped dependencies - [#823](https://github.com/PrefectHQ/prefect/issues/823)
- Downgrade default logging level to "INFO" from "DEBUG" - [#935](https://github.com/PrefectHQ/prefect/pull/935)
- Add start times to queued states - [#937](https://github.com/PrefectHQ/prefect/pull/937)
- Add `is_submitted` to states - [#944](https://github.com/PrefectHQ/prefect/pull/944)
- Introduce new `ClientFailed` state - [#938](https://github.com/PrefectHQ/prefect/issues/938)

### Task Library

- Add task for sending Slack notifications via Prefect Slack App - [#932](https://github.com/PrefectHQ/prefect/issues/932)

### Fixes

- Fix issue with timeouts behaving incorrectly with unpickleable objects - [#886](https://github.com/PrefectHQ/prefect/issues/886)
- Fix issue with Flow validation being performed even when eager validation was turned off - [#919](https://github.com/PrefectHQ/prefect/issues/919)
- Fix issue with downstream tasks with `all_failed` triggers running if an upstream Client call fails in Cloud - [#938](https://github.com/PrefectHQ/prefect/issues/938)

### Breaking Changes

- Remove `prefect make user config` from cli commands - [#904](https://github.com/PrefectHQ/prefect/issues/904)
- Change `set_schedule_active` keyword in Flow deployments to `set_schedule_inactive` to match Cloud - [#941](https://github.com/PrefectHQ/prefect/pull/941)


### Contributors

- None

## 0.5.1 <Badge text="beta" type="success"/>

Released April 4, 2019

### Features

- API reference documentation is now versioned - [#270](https://github.com/PrefectHQ/prefect/issues/270)
- Add `S3ResultHandler` for handling results to / from S3 buckets - [#879](https://github.com/PrefectHQ/prefect/pull/879)
- Add ability to use `Cached` states across flow runs in Cloud - [#885](https://github.com/PrefectHQ/prefect/pull/885)

### Enhancements
- Bump to latest version of `pytest` (4.3) - [#814](https://github.com/PrefectHQ/prefect/issues/814)
- `Client.deploy` accepts optional `build` kwarg for avoiding building Flow environment - [#876](https://github.com/PrefectHQ/prefect/pull/876)
- Bump `distributed` to 1.26.1 for enhanced security features - [#878](https://github.com/PrefectHQ/prefect/pull/878)
- Local secrets automatically attempt to load secrets as JSON - [#883](https://github.com/PrefectHQ/prefect/pull/883)
- Add task logger to context for easily creating custom logs during task runs - [#884](https://github.com/PrefectHQ/prefect/issues/884)

### Task Library

- Add `ParseRSSFeed` for parsing a remote RSS feed - [#856](https://github.com/PrefectHQ/prefect/pull/856)
- Add tasks for working with Docker containers and imaged - [#864](https://github.com/PrefectHQ/prefect/pull/864)
- Add task for creating a BigQuery table - [#895](https://github.com/PrefectHQ/prefect/pull/895)

### Fixes

- Only checkpoint tasks if running in cloud - [#839](https://github.com/PrefectHQ/prefect/pull/839), [#854](https://github.com/PrefectHQ/prefect/pull/854)
- Adjusted small flake8 issues for names, imports, and comparisons - [#849](https://github.com/PrefectHQ/prefect/pull/849)
- Fix bug preventing `flow.run` from properly using cached tasks - [#861](https://github.com/PrefectHQ/prefect/pull/861)
- Fix tempfile usage in `flow.visualize` so that it runs on Windows machines - [#858](https://github.com/PrefectHQ/prefect/issues/858)
- Fix issue caused by Python 3.5.2 bug for Python 3.5.2 compatibility - [#857](https://github.com/PrefectHQ/prefect/issues/857)
- Fix issue in which `GCSResultHandler` was not pickleable - [#879](https://github.com/PrefectHQ/prefect/pull/879)
- Fix issue with automatically converting callables and dicts to tasks - [#894](https://github.com/PrefectHQ/prefect/issues/894)

### Breaking Changes

- Change the call signature of `Dict` task from `run(**task_results)` to `run(keys, values)` - [#894](https://github.com/PrefectHQ/prefect/issues/894)

### Contributors

- [ColCarroll](https://github.com/ColCarroll)
- [dhirschfeld](https://github.com/dhirschfeld)
- [BasPH](https://github.com/BasPH)
- [Miloš Garunović](https://github.com/milosgarunovic)
- [Nash Taylor](https://github.com/ntaylorwss)

## 0.5.0 <Badge text="beta" type="success"/>

Released March 24, 2019

### Features

- Add `checkpoint` option for individual `Task`s, as well as a global `checkpoint` config setting for storing the results of Tasks using their result handlers - [#649](https://github.com/PrefectHQ/prefect/pull/649)
- Add `defaults_from_attrs` decorator to easily construct `Task`s whose attributes serve as defaults for `Task.run` - [#293](https://github.com/PrefectHQ/prefect/issues/293)
- Environments follow new hierarchy (PIN-3) - [#670](https://github.com/PrefectHQ/prefect/pull/670)
- Add `OneTimeSchedule` for one-time execution at a specified time - [#680](https://github.com/PrefectHQ/prefect/pull/680)
- `flow.run` is now a blocking call which will run the Flow, on its schedule, and execute full state-based execution (including retries) - [#690](https://github.com/PrefectHQ/prefect/issues/690)
- Pre-populate `prefect.context` with various formatted date strings during execution - [#704](https://github.com/PrefectHQ/prefect/pull/704)
- Add ability to overwrite task attributes such as "name" when calling tasks in the functional API - [#717](https://github.com/PrefectHQ/prefect/issues/717)
- Release Prefect Core under the Apache 2.0 license - [#762](https://github.com/PrefectHQ/prefect/pull/762)

### Enhancements

- Refactor all `State` objects to store fully hydrated `Result` objects which track information about how results should be handled - [#612](https://github.com/PrefectHQ/prefect/pull/612), [#616](https://github.com/PrefectHQ/prefect/pull/616)
- Add `google.cloud.storage` as an optional extra requirement so that the `GCSResultHandler` can be exposed better - [#626](https://github.com/PrefectHQ/prefect/pull/626)
- Add a `start_time` check for Scheduled flow runs, similar to the one for Task runs - [#605](https://github.com/PrefectHQ/prefect/issues/605)
- Project names can now be specified for deployments instead of IDs - [#633](https://github.com/PrefectHQ/prefect/pull/633)
- Add a `createProject` mutation function to the client - [#633](https://github.com/PrefectHQ/prefect/pull/633)
- Add timestamp to auto-generated API docs footer - [#639](https://github.com/PrefectHQ/prefect/pull/639)
- Refactor `Result` interface into `Result` and `SafeResult` - [#649](https://github.com/PrefectHQ/prefect/pull/649)
- The `manual_only` trigger will pass if `resume=True` is found in context, which indicates that a `Resume` state was passed - [#664](https://github.com/PrefectHQ/prefect/issues/664)
- Added DockerOnKubernetes environment (PIN-3) - [#670](https://github.com/PrefectHQ/prefect/pull/670)
- Added Prefect docker image (PIN-3) - [#670](https://github.com/PrefectHQ/prefect/pull/670)
- `defaults_from_attrs` now accepts a splatted list of arguments - [#676](https://github.com/PrefectHQ/prefect/issues/676)
- Add retry functionality to `flow.run(on_schedule=True)` for local execution - [#680](https://github.com/PrefectHQ/prefect/pull/680)
- Add `helper_fns` keyword to `ShellTask` for pre-populating helper functions to commands - [#681](https://github.com/PrefectHQ/prefect/pull/681)
- Convert a few DEBUG level logs to INFO level logs - [#682](https://github.com/PrefectHQ/prefect/issues/682)
- Added DaskOnKubernetes environment (PIN-3) - [#695](https://github.com/PrefectHQ/prefect/pull/695)
- Load `context` from Cloud when running flows - [#699](https://github.com/PrefectHQ/prefect/pull/699)
- Add `Queued` state - [#705](https://github.com/PrefectHQ/prefect/issues/705)
- `flow.serialize()` will always serialize its environment, regardless of `build` - [#696](https://github.com/PrefectHQ/prefect/issues/696)
- `flow.deploy()` now raises an informative error if your container cannot deserialize the Flow - [#711](https://github.com/PrefectHQ/prefect/issues/711)
- Add `_MetaState` as a parent class for states that modify other states - [#726](https://github.com/PrefectHQ/prefect/pull/726)
- Add `flow` keyword argument to `Task.set_upstream()` and `Task.set_downstream()` - [#749](https://github.com/PrefectHQ/prefect/pull/749)
- Add `is_retrying()` helper method to all `State` objects - [#753](https://github.com/PrefectHQ/prefect/pull/753)
- Allow for state handlers which return `None` - [#753](https://github.com/PrefectHQ/prefect/pull/753)
- Add daylight saving time support for `CronSchedule` - [#729](https://github.com/PrefectHQ/prefect/pull/729)
- Add `idempotency_key` and `context` arguments to `Client.create_flow_run` - [#757](https://github.com/PrefectHQ/prefect/issues/757)
- Make `EmailTask` more secure by pulling credentials from secrets - [#706](https://github.com/PrefectHQ/prefect/issues/706)

### Task Library

- Add `GCSUpload` and `GCSDownload` for uploading / retrieving string data to / from Google Cloud Storage - [#673](https://github.com/PrefectHQ/prefect/pull/673)
- Add `BigQueryTask` and `BigQueryInsertTask` for executing queries against BigQuery tables and inserting data - [#678](https://github.com/PrefectHQ/prefect/pull/678), [#685](https://github.com/PrefectHQ/prefect/pull/685)
- Add `FilterTask` for filtering out lists of results - [#637](https://github.com/PrefectHQ/prefect/issues/637)
- Add `S3Download` and `S3Upload` for interacting with data stored on AWS S3 - [#692](https://github.com/PrefectHQ/prefect/issues/692)
- Add `AirflowTask` and `AirflowTriggerDAG` tasks to the task library for running individual Airflow tasks / DAGs - [#735](https://github.com/PrefectHQ/prefect/issues/735)
- Add `OpenGitHubIssue` and `CreateGitHubPR` tasks for interacting with GitHub repositories - [#771](https://github.com/PrefectHQ/prefect/pull/771)
- Add Kubernetes tasks for deployments, jobs, pods, and services - [#779](https://github.com/PrefectHQ/prefect/pull/779)
- Add Airtable tasks - [#803](https://github.com/PrefectHQ/prefect/pull/803)
- Add Twitter tasks - [#803](https://github.com/PrefectHQ/prefect/pull/803)
- Add `GetRepoInfo` for pulling GitHub repository information - [#816](https://github.com/PrefectHQ/prefect/pull/816)

### Fixes

- Fix edge case in doc generation in which some `Exception`s' call signature could not be inspected - [#513](https://github.com/PrefectHQ/prefect/issues/513)
- Fix bug in which exceptions raised within flow runner state handlers could not be sent to Cloud - [#628](https://github.com/PrefectHQ/prefect/pull/628)
- Fix issue wherein heartbeats were not being called on a fixed interval - [#669](https://github.com/PrefectHQ/prefect/pull/669)
- Fix issue wherein code blocks inside of method docs couldn't use `**kwargs` - [#658](https://github.com/PrefectHQ/prefect/issues/658)
- Fix bug in which Prefect-generated Keys for S3 buckets were not properly converted to strings - [#698](https://github.com/PrefectHQ/prefect/pull/698)
- Fix next line after Docker Environment push/pull from overwriting progress bar - [#702](https://github.com/PrefectHQ/prefect/pull/702)
- Fix issue with `JinjaTemplate` not being pickleable - [#710](https://github.com/PrefectHQ/prefect/pull/710)
- Fix issue with creating secrets from JSON documents using the Core Client - [#715](https://github.com/PrefectHQ/prefect/pull/715)
- Fix issue with deserialization of JSON secrets unnecessarily calling `json.loads` - [#716](https://github.com/PrefectHQ/prefect/pull/716)
- Fix issue where `IntervalSchedules` didn't respect daylight saving time after serialization - [#729](https://github.com/PrefectHQ/prefect/pull/729)

### Breaking Changes

- Remove the `BokehRunner` and associated webapp - [#609](https://github.com/PrefectHQ/prefect/issues/609)
- Rename `ResultHandler` methods from `serialize` / `deserialize` to `write` / `read` - [#612](https://github.com/PrefectHQ/prefect/pull/612)
- Refactor all `State` objects to store fully hydrated `Result` objects which track information about how results should be handled - [#612](https://github.com/PrefectHQ/prefect/pull/612), [#616](https://github.com/PrefectHQ/prefect/pull/616)
- `Client.create_flow_run` now returns a string instead of a `GraphQLResult` object to match the API of `deploy` - [#630](https://github.com/PrefectHQ/prefect/pull/630)
- `flow.deploy` and `client.deploy` require a `project_name` instead of an ID - [#633](https://github.com/PrefectHQ/prefect/pull/633)
- Upstream state results now take precedence for task inputs over `cached_inputs` - [#591](https://github.com/PrefectHQ/prefect/issues/591)
- Rename `Match` task (used inside control flow) to `CompareValue` - [#638](https://github.com/PrefectHQ/prefect/pull/638)
- `Client.graphql()` now returns a response with up to two keys (`data` and `errors`). Previously the `data` key was automatically selected - [#642](https://github.com/PrefectHQ/prefect/pull/642)
- `ContainerEnvironment` was changed to `DockerEnvironment` - [#670](https://github.com/PrefectHQ/prefect/pull/670)
- The environment `from_file` was moved to `utilities.environments` - [#670](https://github.com/PrefectHQ/prefect/pull/670)
- Removed `start_tasks` argument from `FlowRunner.run()` and `check_upstream` argument from `TaskRunner.run()` - [#672](https://github.com/PrefectHQ/prefect/pull/672)
- Remove support for Python 3.4 - [#671](https://github.com/PrefectHQ/prefect/issues/671)
- `flow.run` is now a blocking call which will run the Flow, on its schedule, and execute full state-based execution (including retries) - [#690](https://github.com/PrefectHQ/prefect/issues/690)
- Remove `make_return_failed_handler` as `flow.run` now returns all task states - [#693](https://github.com/PrefectHQ/prefect/pull/693)
- Refactor Airflow migration tools into a single `AirflowTask` in the task library for running individual Airflow tasks - [#735](https://github.com/PrefectHQ/prefect/issues/735)
- `name` is now required on all Flow objects - [#732](https://github.com/PrefectHQ/prefect/pull/732)
- Separate installation "extras" packages into multiple, smaller extras - [#739](https://github.com/PrefectHQ/prefect/issues/739)
- `Flow.parameters()` always returns a set of parameters - [#756](https://github.com/PrefectHQ/prefect/pull/756)

## 0.4.1 <Badge text="beta" type="success"/>

Released January 31, 2019

### Features

- Add ability to run scheduled flows locally via `on_schedule` kwarg in `flow.run()` - [#519](https://github.com/PrefectHQ/prefect/issues/519)
- Allow tasks to specify their own result handlers, ensure inputs and outputs are stored only when necessary, and ensure no raw data is sent to the database - [#587](https://github.com/PrefectHQ/prefect/pull/587)

### Enhancements

- Allow for building `ContainerEnvironment`s locally without pushing to registry - [#514](https://github.com/PrefectHQ/prefect/issues/514)
- Make mapping more robust when running children tasks multiple times - [#541](https://github.com/PrefectHQ/prefect/pull/541)
- Always prefer `cached_inputs` over upstream states, if available - [#546](https://github.com/PrefectHQ/prefect/pull/546)
- Add hooks to `FlowRunner.initialize_run()` for manipulating task states and contexts - [#548](https://github.com/PrefectHQ/prefect/pull/548)
- Improve state-loading strategy for Prefect Cloud - [#555](https://github.com/PrefectHQ/prefect/issues/555)
- Introduce `on_failure` kwarg to Tasks and Flows for user-friendly failure callbacks - [#551](https://github.com/PrefectHQ/prefect/issues/551)
- Include `scheduled_start_time` in context for Flow runs - [#524](https://github.com/PrefectHQ/prefect/issues/524)
- Add GitHub PR template - [#542](https://github.com/PrefectHQ/prefect/pull/542)
- Allow flows to be deployed to Prefect Cloud without a project id - [#571](https://github.com/PrefectHQ/prefect/pull/571)
- Introduce serialization schemas for ResultHandlers - [#572](https://github.com/PrefectHQ/prefect/issues/572)
- Add new `metadata` attribute to States for managing user-generated results - [#573](https://github.com/PrefectHQ/prefect/issues/573)
- Add new 'JSONResultHandler' for serializing small bits of data without external storage - [#576](https://github.com/PrefectHQ/prefect/issues/576)
- Use `JSONResultHandler` for all Parameter caching - [#590](https://github.com/PrefectHQ/prefect/pull/590)

### Fixes

- Fixed `flow.deploy()` attempting to access a nonexistent string attribute - [#503](https://github.com/PrefectHQ/prefect/pull/503)
- Ensure all logs make it to the logger service in deployment - [#508](https://github.com/PrefectHQ/prefect/issues/508), [#552](https://github.com/PrefectHQ/prefect/issues/552)
- Fix a situation where `Paused` tasks would be treated as `Pending` and run - [#535](https://github.com/PrefectHQ/prefect/pull/535)
- Ensure errors raised in state handlers are trapped appropriately in Cloud Runners - [#554](https://github.com/PrefectHQ/prefect/pull/554)
- Ensure unexpected errors raised in FlowRunners are robustly handled - [#568](https://github.com/PrefectHQ/prefect/pull/568)
- Fixed non-deterministic errors in mapping caused by clients resolving futures of other clients - [#569](https://github.com/PrefectHQ/prefect/pull/569)
- Older versions of Prefect will now ignore fields added by newer versions when deserializing objects - [#583](https://github.com/PrefectHQ/prefect/pull/583)
- Result handler failures now result in clear task run failures - [#575](https://github.com/PrefectHQ/prefect/issues/575)
- Fix issue deserializing old states with empty metadata - [#590](https://github.com/PrefectHQ/prefect/pull/590)
- Fix issue serializing `cached_inputs` - [#594](https://github.com/PrefectHQ/prefect/pull/594)

### Breaking Changes

- Move `prefect.client.result_handlers` to `prefect.engine.result_handlers` - [#512](https://github.com/PrefectHQ/prefect/pull/512)
- Removed `inputs` kwarg from `TaskRunner.run()` - [#546](https://github.com/PrefectHQ/prefect/pull/546)
- Moves the `start_task_ids` argument from `FlowRunner.run()` to `Environment.run()` - [#544](https://github.com/PrefectHQ/prefect/issues/544), [#545](https://github.com/PrefectHQ/prefect/pull/545)
- Convert `timeout` kwarg from `timedelta` to `integer` - [#540](https://github.com/PrefectHQ/prefect/issues/540)
- Remove `timeout` kwarg from `executor.wait` - [#569](https://github.com/PrefectHQ/prefect/pull/569)
- Serialization of States will _ignore_ any result data that hasn't been processed - [#581](https://github.com/PrefectHQ/prefect/pull/581)
- Removes `VersionedSchema` in favor of implicit versioning: serializers will ignore unknown fields and the `create_object` method is responsible for recreating missing ones - [#583](https://github.com/PrefectHQ/prefect/pull/583)
- Convert and rename `CachedState` to a successful state named `Cached`, and also remove the superfluous `cached_result` attribute - [#586](https://github.com/PrefectHQ/prefect/issues/586)

## 0.4.0 <Badge text="beta" type="success"/>

Released January 8, 2019

### Features

- Add support for Prefect Cloud - [#374](https://github.com/PrefectHQ/prefect/pull/374), [#406](https://github.com/PrefectHQ/prefect/pull/406), [#473](https://github.com/PrefectHQ/prefect/pull/473), [#491](https://github.com/PrefectHQ/prefect/pull/491)
- Add versioned serialization schemas for `Flow`, `Task`, `Parameter`, `Edge`, `State`, `Schedule`, and `Environment` objects - [#310](https://github.com/PrefectHQ/prefect/pull/310), [#318](https://github.com/PrefectHQ/prefect/pull/318), [#319](https://github.com/PrefectHQ/prefect/pull/319), [#340](https://github.com/PrefectHQ/prefect/pull/340)
- Add ability to provide `ResultHandler`s for storing private result data - [#391](https://github.com/PrefectHQ/prefect/pull/391), [#394](https://github.com/PrefectHQ/prefect/pull/394), [#430](https://github.com/PrefectHQ/prefect/pull/430/)
- Support depth-first execution of mapped tasks and tracking of both the static "parent" and dynamic "children" via `Mapped` states - [#485](https://github.com/PrefectHQ/prefect/pull/485)

### Enhancements

- Add new `TimedOut` state for task execution timeouts - [#255](https://github.com/PrefectHQ/prefect/issues/255)
- Use timezone-aware dates throughout Prefect - [#325](https://github.com/PrefectHQ/prefect/pull/325)
- Add `description` and `tags` arguments to `Parameters` - [#318](https://github.com/PrefectHQ/prefect/pull/318)
- Allow edge `key` checks to be skipped in order to create "dummy" flows from metadata - [#319](https://github.com/PrefectHQ/prefect/pull/319)
- Add new `names_only` keyword to `flow.parameters` - [#337](https://github.com/PrefectHQ/prefect/pull/337)
- Add utility for building GraphQL queries and simple schemas from Python objects - [#342](https://github.com/PrefectHQ/prefect/pull/342)
- Add links to downloadable Jupyter notebooks for all tutorials - [#212](https://github.com/PrefectHQ/prefect/issues/212)
- Add `to_dict` convenience method for `DotDict` class - [#341](https://github.com/PrefectHQ/prefect/issues/341)
- Refactor requirements to a custom `ini` file specification - [#347](https://github.com/PrefectHQ/prefect/pull/347)
- Refactor API documentation specification to `toml` file - [#361](https://github.com/PrefectHQ/prefect/pull/361)
- Add new SQLite tasks for basic SQL scripting and querying - [#291](https://github.com/PrefectHQ/prefect/issues/291)
- Executors now pass `map_index` into the `TaskRunner`s - [#373](https://github.com/PrefectHQ/prefect/pull/373)
- All schedules support `start_date` and `end_date` parameters - [#375](https://github.com/PrefectHQ/prefect/pull/375)
- Add `DateTime` marshmallow field for timezone-aware serialization - [#378](https://github.com/PrefectHQ/prefect/pull/378)
- Adds ability to put variables into context via the config - [#381](https://github.com/PrefectHQ/prefect/issues/381)
- Adds new `client.deploy` method for adding new flows to the Prefect Cloud - [#388](https://github.com/PrefectHQ/prefect/issues/388)
- Add `id` attribute to `Task` class - [#416](https://github.com/PrefectHQ/prefect/issues/416)
- Add new `Resume` state for resuming from `Paused` tasks - [#435](https://github.com/PrefectHQ/prefect/issues/435)
- Add support for heartbeats - [#436](https://github.com/PrefectHQ/prefect/issues/436)
- Add new `Submitted` state for signaling that `Scheduled` tasks have been handled - [#445](https://github.com/PrefectHQ/prefect/issues/445)
- Add ability to add custom environment variables and copy local files into `ContainerEnvironment`s - [#453](https://github.com/PrefectHQ/prefect/issues/453)
- Add `set_secret` method to Client for creating and setting the values of user secrets - [#452](https://github.com/PrefectHQ/prefect/issues/452)
- Refactor runners into `CloudTaskRunner` and `CloudFlowRunner` classes - [#431](https://github.com/PrefectHQ/prefect/issues/431)
- Added functions for loading default `engine` classes from config - [#477](https://github.com/PrefectHQ/prefect/pull/477)

### Fixes

- Fixed issue with `GraphQLResult` reprs - [#374](https://github.com/PrefectHQ/prefect/pull/374)
- `CronSchedule` produces expected results across daylight savings time transitions - [#375](https://github.com/PrefectHQ/prefect/pull/375)
- `utilities.serialization.Nested` properly respects `marshmallow.missing` values - [#398](https://github.com/PrefectHQ/prefect/pull/398)
- Fixed issue in capturing unexpected mapping errors during task runs - [#409](https://github.com/PrefectHQ/prefect/pull/409)
- Fixed issue in `flow.visualize()` so that mapped flow states can be passed and colored - [#387](https://github.com/PrefectHQ/prefect/issues/387)
- Fixed issue where `IntervalSchedule` was serialized at "second" resolution, not lower - [#427](https://github.com/PrefectHQ/prefect/pull/427)
- Fixed issue where `SKIP` signals were preventing multiple layers of mapping - [#455](https://github.com/PrefectHQ/prefect/issues/455)
- Fixed issue with multi-layer mapping in `flow.visualize()` - [#454](https://github.com/PrefectHQ/prefect/issues/454)
- Fixed issue where Prefect Cloud `cached_inputs` weren't being used locally - [#434](https://github.com/PrefectHQ/prefect/issues/434)
- Fixed issue where `Config.set_nested` would have an error if the provided key was nested deeper than an existing terminal key - [#479](https://github.com/PrefectHQ/prefect/pull/479)
- Fixed issue where `state_handlers` were not called for certain signals - [#494](https://github.com/PrefectHQ/prefect/pull/494)

### Breaking Changes

- Remove `NoSchedule` and `DateSchedule` schedule classes - [#324](https://github.com/PrefectHQ/prefect/pull/324)
- Change `serialize()` method to use schemas rather than custom dict - [#318](https://github.com/PrefectHQ/prefect/pull/318)
- Remove `timestamp` property from `State` classes - [#305](https://github.com/PrefectHQ/prefect/pull/305)
- Remove the custom JSON encoder library at `prefect.utilities.json` - [#336](https://github.com/PrefectHQ/prefect/pull/336)
- `flow.parameters` now returns a set of parameters instead of a dictionary - [#337](https://github.com/PrefectHQ/prefect/pull/337)
- Renamed `to_dotdict` -> `as_nested_dict` - [#339](https://github.com/PrefectHQ/prefect/pull/339)
- Moved `prefect.utilities.collections.GraphQLResult` to `prefect.utilities.graphql.GraphQLResult` - [#371](https://github.com/PrefectHQ/prefect/pull/371)
- `SynchronousExecutor` now does _not_ do depth first execution for mapped tasks - [#373](https://github.com/PrefectHQ/prefect/pull/373)
- Renamed `prefect.utilities.serialization.JSONField` -> `JSONCompatible`, removed its `max_size` feature, and no longer automatically serialize payloads as strings - [#376](https://github.com/PrefectHQ/prefect/pull/376)
- Renamed `prefect.utilities.serialization.NestedField` -> `Nested` - [#376](https://github.com/PrefectHQ/prefect/pull/376)
- Renamed `prefect.utilities.serialization.NestedField.dump_fn` -> `NestedField.value_selection_fn` for clarity - [#377](https://github.com/PrefectHQ/prefect/pull/377)
- Local secrets are now pulled from `secrets` in context instead of `_secrets` - [#382](https://github.com/PrefectHQ/prefect/pull/382)
- Remove Task and Flow descriptions, Flow project & version attributes - [#383](https://github.com/PrefectHQ/prefect/issues/383)
- Changed `Schedule` parameter from `on_or_after` to `after` - [#396](https://github.com/PrefectHQ/prefect/issues/396)
- Environments are immutable and return `dict` keys instead of `str`; some arguments for `ContainerEnvironment` are removed - [#398](https://github.com/PrefectHQ/prefect/pull/398)
- `environment.run()` and `environment.build()`; removed the `flows` CLI and replaced it with a top-level CLI command, `prefect run` - [#400](https://github.com/PrefectHQ/prefect/pull/400)
- The `set_temporary_config` utility now accepts a single dict of multiple config values, instead of just a key/value pair, and is located in `utilities.configuration` - [#401](https://github.com/PrefectHQ/prefect/pull/401)
- Bump `click` requirement to 7.0, which changes underscores to hyphens at CLI - [#409](https://github.com/PrefectHQ/prefect/pull/409)
- `IntervalSchedule` rejects intervals of less than one minute - [#427](https://github.com/PrefectHQ/prefect/pull/427)
- `FlowRunner` returns a `Running` state, not a `Pending` state, when flows do not finish - [#433](https://github.com/PrefectHQ/prefect/pull/433)
- Remove the `task_contexts` argument from `FlowRunner.run()` - [#440](https://github.com/PrefectHQ/prefect/pull/440)
- Remove the leading underscore from Prefect-set context keys - [#446](https://github.com/PrefectHQ/prefect/pull/446)
- Removed throttling tasks within the local cluster - [#470](https://github.com/PrefectHQ/prefect/pull/470)
- Even `start_tasks` will not run before their state's `start_time` (if the state is `Scheduled`) - [#474](https://github.com/PrefectHQ/prefect/pull/474)
- `DaskExecutor`'s "processes" keyword argument was renamed "local_processes" - [#477](https://github.com/PrefectHQ/prefect/pull/477)
- Removed the `mapped` and `map_index` kwargs from `TaskRunner.run()`. These values are now inferred automatically - [#485](https://github.com/PrefectHQ/prefect/pull/485)
- The `upstream_states` dictionary used by the Runners only includes `State` values, not lists of `States`. The use case that required lists of `States` is now covered by the `Mapped` state. - [#485](https://github.com/PrefectHQ/prefect/pull/485)

## 0.3.3 <Badge text="alpha" type="warn"/>

Released October 30, 2018

### Features

- Refactor `FlowRunner` and `TaskRunner` into a modular `Runner` pipelines - [#260](https://github.com/PrefectHQ/prefect/pull/260), [#267](https://github.com/PrefectHQ/prefect/pull/267)
- Add configurable `state_handlers` for `FlowRunners`, `Flows`, `TaskRunners`, and `Tasks` - [#264](https://github.com/PrefectHQ/prefect/pull/264), [#267](https://github.com/PrefectHQ/prefect/pull/267)
- Add gmail and slack notification state handlers w/ tutorial - [#274](https://github.com/PrefectHQ/prefect/pull/274), [#294](https://github.com/PrefectHQ/prefect/pull/294)

### Enhancements

- Add a new method `flow.get_tasks()` for easily filtering flow tasks by attribute - [#242](https://github.com/PrefectHQ/prefect/pull/242)
- Add new `JinjaTemplate` for easily rendering jinja templates - [#200](https://github.com/PrefectHQ/prefect/issues/200)
- Add new `PAUSE` signal for halting task execution - [#246](https://github.com/PrefectHQ/prefect/pull/246)
- Add new `Paused` state corresponding to `PAUSE` signal, and new `pause_task` utility - [#251](https://github.com/PrefectHQ/prefect/issues/251)
- Add ability to timeout task execution for all executors except `DaskExecutor(processes=True)` - [#240](https://github.com/PrefectHQ/prefect/issues/240)
- Add explicit unit test to check Black formatting (Python 3.6+) - [#261](https://github.com/PrefectHQ/prefect/pull/261)
- Add ability to set local secrets in user config file - [#231](https://github.com/PrefectHQ/prefect/issues/231), [#274](https://github.com/PrefectHQ/prefect/pull/274)
- Add `is_skipped()` and `is_scheduled()` methods for `State` objects - [#266](https://github.com/PrefectHQ/prefect/pull/266), [#278](https://github.com/PrefectHQ/prefect/pull/278)
- Adds `now()` as a default `start_time` for `Scheduled` states - [#278](https://github.com/PrefectHQ/prefect/pull/278)
- `Signal` classes now pass arguments to underlying `State` objects - [#279](https://github.com/PrefectHQ/prefect/pull/279)
- Run counts are tracked via `Retrying` states - [#281](https://github.com/PrefectHQ/prefect/pull/281)

### Fixes

- Flow consistently raises if passed a parameter that doesn't exist - [#149](https://github.com/PrefectHQ/prefect/issues/149)

### Breaking Changes

- Renamed `scheduled_time` -> `start_time` in `Scheduled` state objects - [#278](https://github.com/PrefectHQ/prefect/pull/278)
- `TaskRunner.check_for_retry` no longer checks for `Retry` states without `start_time` set - [#278](https://github.com/PrefectHQ/prefect/pull/278)
- Swapped the position of `result` and `message` attributes in State initializations, and started storing caught exceptions as results - [#283](https://github.com/PrefectHQ/prefect/issues/283)

## 0.3.2 <Badge text="alpha" type="warn"/>

Released October 2, 2018

### Features

- Local parallelism with `DaskExecutor` - [#151](https://github.com/PrefectHQ/prefect/issues/151), [#186](https://github.com/PrefectHQ/prefect/issues/186)
- Resource throttling based on `tags` - [#158](https://github.com/PrefectHQ/prefect/issues/158), [#186](https://github.com/PrefectHQ/prefect/issues/186)
- `Task.map` for mapping tasks - [#186](https://github.com/PrefectHQ/prefect/issues/186)
- Added `AirFlow` utility for importing Airflow DAGs as Prefect Flows - [#232](https://github.com/PrefectHQ/prefect/pull/232)

### Enhancements

- Use Netlify to deploy docs - [#156](https://github.com/prefecthq/prefect/issues/156)
- Add changelog - [#153](https://github.com/prefecthq/prefect/issues/153)
- Add `ShellTask` - [#150](https://github.com/prefecthq/prefect/issues/150)
- Base `Task` class can now be run as a dummy task - [#191](https://github.com/PrefectHQ/prefect/pull/191)
- New `return_failed` keyword to `flow.run()` for returning failed tasks - [#205](https://github.com/PrefectHQ/prefect/pull/205)
- some minor changes to `flow.visualize()` for visualizing mapped tasks and coloring nodes by state - [#202](https://github.com/PrefectHQ/prefect/issues/202)
- Added new `flow.replace()` method for swapping out tasks within flows - [#230](https://github.com/PrefectHQ/prefect/pull/230)
- Add `debug` kwarg to `DaskExecutor` for optionally silencing dask logs - [#209](https://github.com/PrefectHQ/prefect/issues/209)
- Update `BokehRunner` for visualizing mapped tasks - [#220](https://github.com/PrefectHQ/prefect/issues/220)
- Env var configuration settings are typed - [#204](https://github.com/PrefectHQ/prefect/pull/204)
- Implement `map` functionality for the `LocalExecutor` - [#233](https://github.com/PrefectHQ/prefect/issues/233)

### Fixes

- Fix issue with Versioneer not picking up git tags - [#146](https://github.com/prefecthq/prefect/issues/146)
- `DotDicts` can have non-string keys - [#193](https://github.com/prefecthq/prefect/issues/193)
- Fix unexpected behavior in assigning tags using contextmanagers - [#190](https://github.com/PrefectHQ/prefect/issues/190)
- Fix bug in initialization of Flows with only `edges` - [#225](https://github.com/PrefectHQ/prefect/pull/225)
- Remove "bottleneck" when creating pipelines of mapped tasks - [#224](https://github.com/PrefectHQ/prefect/pull/224)

### Breaking Changes

- Runner refactor - [#221](https://github.com/PrefectHQ/prefect/pull/221)
- Cleaned up signatures of `TaskRunner` methods - [#171](https://github.com/prefecthq/prefect/issues/171)
- Locally, Python 3.4 users can not run the more advanced parallel executors (`DaskExecutor`) [#186](https://github.com/PrefectHQ/prefect/issues/186)

## 0.3.1 <Badge text="alpha" type="warn"/>

Released September 6, 2018

### Features

- Support for user configuration files - [#195](https://github.com/PrefectHQ/prefect/pull/195)

### Enhancements

- None

### Fixes

- Let DotDicts accept non-string keys - [#193](https://github.com/PrefectHQ/prefect/pull/193), [#194](https://github.com/PrefectHQ/prefect/pull/194)

### Breaking Changes

- None

## 0.3.0 <Badge text="alpha" type="warn"/>

Released August 20, 2018

### Features

- BokehRunner - [#104](https://github.com/prefecthq/prefect/issues/104), [#128](https://github.com/prefecthq/prefect/issues/128)
- Control flow: `ifelse`, `switch`, and `merge` - [#92](https://github.com/prefecthq/prefect/issues/92)
- Set state from `reference_tasks` - [#95](https://github.com/prefecthq/prefect/issues/95), [#137](https://github.com/prefecthq/prefect/issues/137)
- Add flow `Registry` - [#90](https://github.com/prefecthq/prefect/issues/90)
- Output caching with various `cache_validators` - [#84](https://github.com/prefecthq/prefect/issues/84), [#107](https://github.com/prefecthq/prefect/issues/107)
- Dask executor - [#82](https://github.com/prefecthq/prefect/issues/82), [#86](https://github.com/prefecthq/prefect/issues/86)
- Automatic input caching for retries, manual-only triggers - [#78](https://github.com/prefecthq/prefect/issues/78)
- Functional API for `Flow` definition
- `State` classes
- `Signals` to transmit `State`

### Enhancements

- Add custom syntax highlighting to docs - [#141](https://github.com/prefecthq/prefect/issues/141)
- Add `bind()` method for tasks to call without copying - [#132](https://github.com/prefecthq/prefect/issues/132)
- Cache expensive flow graph methods - [#125](https://github.com/prefecthq/prefect/issues/125)
- Docker environments - [#71](https://github.com/prefecthq/prefect/issues/71)
- Automatic versioning via Versioneer - [#70](https://github.com/prefecthq/prefect/issues/70)
- `TriggerFail` state - [#67](https://github.com/prefecthq/prefect/issues/67)
- State classes - [#59](https://github.com/prefecthq/prefect/issues/59)

### Fixes

- None

### Breaking Changes

- None<|MERGE_RESOLUTION|>--- conflicted
+++ resolved
@@ -27,11 +27,8 @@
 
 - Fix Docker storage not pulling correct flow path - [#968](https://github.com/PrefectHQ/prefect/pull/968)
 - Set Docker storage to pull master git branch until next version is released - [#968](https://github.com/PrefectHQ/prefect/pull/968)
-<<<<<<< HEAD
 - Fix `run_flow` loading to decode properly by use cloudpickle - [#978](https://github.com/PrefectHQ/prefect/pull/978)
-=======
 - Fix Docker storage for handling flow names with spaces and weird characters - [#969](https://github.com/PrefectHQ/prefect/pull/969)
->>>>>>> d5317a9b
 
 ### Breaking Changes
 
