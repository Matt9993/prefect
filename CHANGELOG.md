--- conflicted
+++ resolved
@@ -12,11 +12,8 @@
 
 - Raise more informative error when calling `flow.visualize()` if Graphviz executable not installed - [#1602](https://github.com/PrefectHQ/prefect/pull/1602)
 - Allow authentication to Azure Blob Storage with SAS token - [#1600](https://github.com/PrefectHQ/prefect/pull/1600)
-<<<<<<< HEAD
+- Changes to Fargate agent to support temporary credentials and IAM role based credentials within AWS compute such as a container or ec2 instance. [#1607](https://github.com/PrefectHQ/prefect/pull/1607)
 - Local Secrets set through environment variable now retain their casing - [#1601](https://github.com/PrefectHQ/prefect/issues/1601)
-=======
-- Changes to Fargate agent to support temporary credentials and IAM role based credentials within AWS compute such as a container or ec2 instance. [#1607](https://github.com/PrefectHQ/prefect/pull/1607)
->>>>>>> 2c881d13
 
 ### Task Library
 
