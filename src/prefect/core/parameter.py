import enum
from typing import TYPE_CHECKING, Any, Dict, Iterable, Union, Optional

import pendulum

import prefect
from prefect.engine.serializers import DateTimeSerializer
import prefect.engine.signals
import prefect.triggers
from prefect.core.task import Task, SerializableNoDefault
from prefect.engine.results import PrefectResult

if TYPE_CHECKING:
    from prefect.core.flow import Flow  # pylint: disable=W0611


<<<<<<< HEAD
JSONSerializableParameterValue = Optional[
    Union[SerializableNoDefault, str, int, float, bool, list, dict]
=======
# A sentinel value indicating no default was provided
# mypy requires enums for typed sentinel values, so other
# simpler solutions won't work :/
class NoDefault(enum.Enum):
    value = "no_default"

    def __repr__(self) -> str:
        return "<no default>"


no_default = NoDefault.value

JSONSerializableParameterValue = Optional[
    Union[NoDefault, str, int, float, bool, list, dict]
>>>>>>> a78e025d
]


class Parameter(Task):
    """
    A Parameter is a special task that defines a required flow input.

    A parameter's "slug" is automatically -- and immutably -- set to the parameter name.
    Flows enforce slug uniqueness across all tasks, so this ensures that the flow has
    no other parameters by the same name.

    Args:
        - name (str): the Parameter name.
        - default (any, optional): A default value for the parameter. Must be a JSON-Serializable type.
        - required (bool, optional): If True, the Parameter is required and the
            default value is ignored. Defaults to `False` if a `default` is
            provided, otherwise `True`.
        - tags ([str], optional): A list of tags for this parameter

    """

    def __init__(
        self,
        name: str,
        default: JSONSerializableParameterValue = SerializableNoDefault(),
        required: bool = None,
        tags: Iterable[str] = None,
    ):
        if required is None:
            required = isinstance(default, SerializableNoDefault)
        if isinstance(default, SerializableNoDefault):
            default = None
        self.required = required
        self.default = default

        super().__init__(
            name=name, slug=name, tags=tags, result=PrefectResult(), checkpoint=True
        )

    def __repr__(self) -> str:
        return "<Parameter: {self.name}>".format(self=self)

    def __call__(self, flow: "Flow" = None) -> "Parameter":  # type: ignore
        """
        Calling a Parameter adds it to a flow.

        Args:
            - flow (Flow, optional): The flow to set dependencies on, defaults to the current
                flow in context if no flow is specified

        Returns:
            - Task: a new Task instance

        """
        result = super().bind(flow=flow)
        assert isinstance(result, Parameter)  # mypy assert
        return result

    def copy(self, name: str, **task_args: Any) -> "Task":  # type: ignore
        """
        Creates a copy of the Parameter with a new name.

        Args:
            - name (str): the new Parameter name
            - **task_args (dict, optional): a dictionary of task attribute keyword arguments,
                these attributes will be set on the new copy

        Raises:
            - AttributeError: if any passed `task_args` are not attributes of the original

        Returns:
            - Parameter: a copy of the current Parameter, with a new name and any attributes
                updated from `task_args`
        """
        return super().copy(name=name, slug=name, **task_args)

    def run(self) -> Any:
        params = prefect.context.get("parameters") or {}
        if self.required and self.name not in params:
            self.logger.debug(
                'Parameter "{}" was required but not provided.'.format(self.name)
            )
            raise prefect.engine.signals.FAIL(
                'Parameter "{}" was required but not provided.'.format(self.name)
            )
        return params.get(self.name, self.default)

    # Serialization ------------------------------------------------------------

    def serialize(self) -> Dict[str, Any]:
        """
        Creates a serialized representation of this parameter

        Returns:
            - dict representing this parameter
        """
        return prefect.serialization.task.ParameterSchema().dump(self)


class DateTimeParameter(Parameter):
    """
    A DateTimeParameter that casts its input as a DateTime

    Args:
        - name (str): the Parameter name.
        - required (bool, optional): If True, the Parameter is required. Otherwise, it
            is optional and will return `None` if no value is provided.
        - tags ([str], optional): A list of tags for this parameter
    """

    def __init__(
        self,
        name: str,
        required: bool = True,
        tags: Iterable[str] = None,
    ) -> None:
        default = SerializableNoDefault() if required else None
        super().__init__(name=name, default=default, required=required, tags=tags)
        self.result = PrefectResult(serializer=DateTimeSerializer())

    def run(self) -> Any:
        value = super().run()
        if value is None:
            return value
        elif isinstance(value, str):
            return pendulum.parse(value)
        else:
            return pendulum.instance(value)<|MERGE_RESOLUTION|>--- conflicted
+++ resolved
@@ -7,17 +7,13 @@
 from prefect.engine.serializers import DateTimeSerializer
 import prefect.engine.signals
 import prefect.triggers
-from prefect.core.task import Task, SerializableNoDefault
+from prefect.core.task import Task
 from prefect.engine.results import PrefectResult
 
 if TYPE_CHECKING:
     from prefect.core.flow import Flow  # pylint: disable=W0611
 
 
-<<<<<<< HEAD
-JSONSerializableParameterValue = Optional[
-    Union[SerializableNoDefault, str, int, float, bool, list, dict]
-=======
 # A sentinel value indicating no default was provided
 # mypy requires enums for typed sentinel values, so other
 # simpler solutions won't work :/
@@ -32,7 +28,6 @@
 
 JSONSerializableParameterValue = Optional[
     Union[NoDefault, str, int, float, bool, list, dict]
->>>>>>> a78e025d
 ]
 
 
@@ -57,13 +52,13 @@
     def __init__(
         self,
         name: str,
-        default: JSONSerializableParameterValue = SerializableNoDefault(),
+        default: JSONSerializableParameterValue = no_default,
         required: bool = None,
         tags: Iterable[str] = None,
     ):
         if required is None:
-            required = isinstance(default, SerializableNoDefault)
-        if isinstance(default, SerializableNoDefault):
+            required = default is no_default
+        if default is no_default:
             default = None
         self.required = required
         self.default = default
@@ -149,7 +144,7 @@
         required: bool = True,
         tags: Iterable[str] = None,
     ) -> None:
-        default = SerializableNoDefault() if required else None
+        default = no_default if required else None
         super().__init__(name=name, default=default, required=required, tags=tags)
         self.result = PrefectResult(serializer=DateTimeSerializer())
 
