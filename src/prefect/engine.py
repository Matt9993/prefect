"""
Client-side execution and orchestration of flows and tasks.

Engine process overview

- The flow or task is called by the user.
    See `Flow.__call__`, `Task.__call__`

- A synchronous engine function acts as an entrypoint to the async engine.
    See `enter_flow_run_engine`, `enter_task_run_engine`

- The async engine creates a run via the API and prepares for execution of user-code.
    See `begin_flow_run`, `begin_task_run`

- The run is orchestrated through states, calling the user's function as necessary.
    See `orchestrate_flow_run`, `orchestrate_task_run`
"""
import pendulum
from contextlib import contextmanager, nullcontext
from functools import partial
from typing import Any, Awaitable, Dict, Set, TypeVar, Union, overload
from uuid import UUID, uuid4

import pendulum
import logging
import anyio
from anyio import start_blocking_portal
from anyio.abc import BlockingPortal
from prefect.exceptions import UpstreamTaskError

from prefect.utilities.collections import visit_collection
from prefect.client import OrionClient, inject_client
from prefect.context import FlowRunContext, TagsContext, TaskRunContext
from prefect.deployments import load_flow_from_deployment
from prefect.executors import BaseExecutor
from prefect.flows import Flow
from prefect.futures import (
    PrefectFuture,
    resolve_futures_to_data,
    resolve_futures_to_states,
    call_repr,
)
from prefect.orion.schemas import core
from prefect.orion.schemas.data import DataDocument
from prefect.orion.schemas.states import (
    Completed,
    Failed,
    Pending,
    Cancelled,
    Running,
    State,
    StateDetails,
    StateType,
)
from prefect.orion.states import StateSet, is_state, is_state_iterable
from prefect.serializers import resolve_datadoc
from prefect.tasks import Task
from prefect.utilities.asyncio import (
    run_async_from_worker_thread,
    run_sync_in_worker_thread,
    sync_compatible,
)
from prefect.utilities.callables import (
    call_with_parameters,
    parameters_to_args_kwargs,
)
from prefect.utilities.collections import ensure_iterable
from prefect.serializers import resolve_datadoc
from prefect.utilities.logging import get_logger

R = TypeVar("R")


logger = get_logger("engine")


def enter_flow_run_engine_from_flow_call(
    flow: Flow, parameters: Dict[str, Any]
) -> Union[State, Awaitable[State]]:
    """
    Sync entrypoint for flow calls

    This function does the heavy lifting of ensuring we can get into an async context
    for flow run execution with minimal overhead.
    """
    if TaskRunContext.get():
        raise RuntimeError(
            "Flows cannot be called from within tasks. Did you mean to call this "
            "flow in a flow?"
        )

    parent_flow_run_context = FlowRunContext.get()
    is_subflow_run = parent_flow_run_context is not None

    begin_run = partial(
        create_and_begin_subflow_run if is_subflow_run else create_then_begin_flow_run,
        flow=flow,
        parameters=parameters,
    )

    # Async flow run
    if flow.isasync:
        return begin_run()  # Return a coroutine for the user to await

    # Sync flow run
    if not is_subflow_run:
        with start_blocking_portal() as portal:
            return portal.call(begin_run)

    # Sync subflow run
    if not parent_flow_run_context.flow.isasync:
        return run_async_from_worker_thread(begin_run)
    else:
        return parent_flow_run_context.sync_portal.call(begin_run)


def enter_flow_run_engine_from_subprocess(flow_run_id: UUID) -> State:
    """
    Sync entrypoint for flow runs that have been submitted for execution by an agent

    Differs from `enter_flow_run_engine_from_flow_call` in that we have a flow run id
    but not a flow object. The flow must be retrieved before execution can begin.
    Additionally, this assumes that the caller is always in a context without an event
    loop as this should be called from a fresh process.
    """
    return anyio.run(retrieve_flow_then_begin_flow_run, flow_run_id)


@inject_client
async def create_then_begin_flow_run(
    flow: Flow, parameters: Dict[str, Any], client: OrionClient
) -> State:
    """
    Async entrypoint for flow calls

    Creates the flow run in the backend then enters the main flow rum engine
    """
    logger.info(f"Creating run for flow {flow.name!r}...")
    flow_run_id = await client.create_flow_run(
        flow,
        parameters=parameters,
        state=Pending(),
        tags=TagsContext.get().current_tags,
    )
    return await begin_flow_run(
        flow=flow, parameters=parameters, flow_run_id=flow_run_id, client=client
    )


@inject_client
async def retrieve_flow_then_begin_flow_run(
    flow_run_id: UUID, client: OrionClient
) -> State:
    """
    Async entrypoint for flow runs that have been submitted for execution by an agent

    - Retrieves the deployment information
    - Loads the flow object using deployment information
    - Updates the flow run version
    """
    flow_run = await client.read_flow_run(flow_run_id)
    deployment = await client.read_deployment(flow_run.deployment_id)
    flow = await load_flow_from_deployment(deployment, client=client)

    await client.update_flow_run(
        flow_run_id=flow_run_id,
        flow_version=flow.version,
        parameters=flow_run.parameters,
    )
    await client.propose_state(Pending(), flow_run_id=flow_run_id)

    return await begin_flow_run(
        flow=flow,
        parameters=flow_run.parameters,
        flow_run_id=flow_run_id,
        client=client,
    )


async def begin_flow_run(
    flow_run_id: UUID,
    flow: Flow,
    parameters: Dict[str, Any],
    client: OrionClient,
) -> State:
    """
    Begins execution of a flow run; blocks until completion of the flow run

    - Starts an executor
    - Orchestrates the flow run (runs the user-function and generates tasks)
    - Waits for tasks to complete / shutsdown the executor
    - Sets a terminal state for the flow run

    Returns:
        The final state of the run
    """
    logger.info(f"Beginning flow run for flow {flow.name!r}...")
    # If the flow is async, we need to provide a portal so sync tasks can run
    portal_context = start_blocking_portal() if flow.isasync else nullcontext()

    with flow.executor.start(flow_run_id=flow_run_id) as executor:
        with portal_context as sync_portal:
            terminal_state = await orchestrate_flow_run(
                flow,
                flow_run_id=flow_run_id,
                parameters=parameters,
                executor=executor,
                client=client,
                sync_portal=sync_portal,
            )

    # Update the flow to the terminal state _after_ the executor has shut down
    await client.propose_state(
        state=terminal_state,
        flow_run_id=flow_run_id,
    )

    logger.log(
        level=logging.INFO if terminal_state.is_completed() else logging.ERROR,
        msg=f"Flow run finished with state {terminal_state}",
    )

    return terminal_state


@inject_client
async def create_and_begin_subflow_run(
    flow: Flow,
    parameters: Dict[str, Any],
    client: OrionClient,
) -> State:
    """
    Async entrypoint for flows calls within a flow run

    Subflows differ from parent flows in that they
    - Use the existing parent flow executor
    - Resolve futures in passed parameters into values
    - Create a dummy task for representation in the parent flow

    Returns:
        The final state of the run
    """
    parent_flow_run_context = FlowRunContext.get()

    args, kwargs = parameters_to_args_kwargs(flow.fn, parameters)
    logger.info(
        f"Beginning subflow run for flow {flow.name!r} within {parent_flow_run_context.flow.name!r} with graph {call_repr(flow.fn, *args, **kwargs)}..."
    )

    # Generate a task in the parent flow run to represent the result of the subflow run
    parent_task_run_id = await client.create_task_run(
        task=Task(name=flow.name, fn=lambda _: ...),
        flow_run_id=parent_flow_run_context.flow_run_id,
        dynamic_key=uuid4().hex,  # TODO: We can use a more friendly key here if needed
    )

    # Resolve any task futures in the input
    parameters = await resolve_futures_to_data(parameters)

    flow_run_id = await client.create_flow_run(
        flow,
        parameters=parameters,
        parent_task_run_id=parent_task_run_id,
        state=Pending(),
        tags=TagsContext.get().current_tags,
    )

    terminal_state = await orchestrate_flow_run(
        flow,
        flow_run_id=flow_run_id,
        parameters=parameters,
        executor=parent_flow_run_context.executor,
        client=client,
        sync_portal=parent_flow_run_context.sync_portal,
    )

    # Update the flow to the terminal state _after_ the executor has shut down
    terminal_state = await client.propose_state(
        state=terminal_state,
        flow_run_id=flow_run_id,
    )

<<<<<<< HEAD
    logger.log(
        level=logging.INFO if terminal_state.is_completed() else logging.ERROR,
        msg=f"Subflow run finished with state {terminal_state}",
    )
=======
    # Track the subflow state so the parent flow can use it to determine its final state
    parent_flow_run_context.subflow_states.append(terminal_state)
>>>>>>> 39232849

    return terminal_state


@inject_client
async def orchestrate_flow_run(
    flow: Flow,
    flow_run_id: UUID,
    parameters: Dict[str, Any],
    executor: BaseExecutor,
    client: OrionClient,
    sync_portal: BlockingPortal,
) -> State:
    """
    Executes a flow run

    Note on flow timeouts:
        Since async flows are run directly in the main event loop, timeout behavior will
        match that described by anyio. If the flow is awaiting something, it will
        immediately return; otherwise, the next time it awaits it will exit. Sync flows
        are being executor in a worker thread, which cannot be interrupted. The worker
        thread will exit at the next task call. The worker thread also has access to the
        status of the cancellation scope at `FlowRunContext.timeout_scope.cancel_called`
        which allows it to raise a `TimeoutError` to respect the timeout.

    Returns:
        The final state of the run
    """
    # TODO: Implement state orchestation logic using return values from the API
    await client.propose_state(Running(), flow_run_id=flow_run_id)

    timeout_context = (
        anyio.fail_after(flow.timeout_seconds)
        if flow.timeout_seconds
        else nullcontext()
    )

    try:

        with timeout_context as timeout_scope:
            with FlowRunContext(
                flow_run_id=flow_run_id,
                flow=flow,
                client=client,
                executor=executor,
                sync_portal=sync_portal,
                timeout_scope=timeout_scope,
            ) as flow_run_context:
                # Validate the parameters before the call; raises an exception if invalid
                if flow.should_validate_parameters:
                    parameters = flow.validate_parameters(parameters)

                args, kwargs = parameters_to_args_kwargs(flow.fn, parameters)
                logger.info(
                    f"Executing flow {flow.name!r} with call {call_repr(flow.fn, *args, **kwargs)}..."
                )
                flow_call = partial(flow.fn, *args, **kwargs)

                if flow.isasync:
                    result = await flow_call()
                else:
                    result = await run_sync_in_worker_thread(flow_call)

    except TimeoutError as exc:
        state = Failed(
            message=f"Flow run timed out after {flow.timeout_seconds} seconds"
        )
    except Exception as exc:
        state = Failed(
            message="Flow run encountered an exception.",
            data=DataDocument.encode("cloudpickle", exc),
        )
    else:
        if result is None:
            # All tasks and subflows are reference tasks if there is no return value
            # If there are no tasks, use `None` instead of an empty iterable
            result = (
                flow_run_context.task_run_futures + flow_run_context.subflow_states
            ) or None

        state = await user_return_value_to_state(result, serializer="cloudpickle")

    return state


def enter_task_run_engine(
    task: Task, parameters: Dict[str, Any], dynamic_key: str
) -> Union[PrefectFuture, Awaitable[PrefectFuture]]:
    """
    Sync entrypoint for task calls
    """
    flow_run_context = FlowRunContext.get()
    if not flow_run_context:
        raise RuntimeError("Tasks cannot be called outside of a flow.")

    if TaskRunContext.get():
        raise RuntimeError(
            "Tasks cannot be called from within tasks. Did you mean to call this "
            "task in a flow?"
        )

    # Provide a helpful error if there is a async task in a sync flow; this would not
    # error normally since it would just be an unawaited coroutine
    if task.isasync and not flow_run_context.flow.isasync:
        raise RuntimeError(
            f"Your task is async, but your flow is synchronous. Async tasks may "
            "only be called from async flows."
        )

    if flow_run_context.timeout_scope and flow_run_context.timeout_scope.cancel_called:
        raise TimeoutError("Flow run timed out")

    begin_run = partial(
        begin_task_run,
        task=task,
        flow_run_context=flow_run_context,
        parameters=parameters,
        dynamic_key=dynamic_key,
    )

    # Async task run
    if task.isasync:
        return begin_run()  # Return a coroutine for the user to await

    # Sync task run in sync flow run
    if not flow_run_context.flow.isasync:
        return run_async_from_worker_thread(begin_run)

    # Sync task run in async flow run
    else:
        # Call out to the sync portal since we are not in a worker thread
        return flow_run_context.sync_portal.call(begin_run)


async def collect_task_run_inputs(
    expr: Any, results: Set = None
) -> Set[Union[core.TaskRunResult, core.Parameter, core.Constant]]:
    """
    This function recurses through an expression to generate a set of any discernable
    task run inputs it finds in the data structure. It produces a set of all
    inputs found.
    """

    inputs = set()

    async def visit_fn(expr):
        if isinstance(expr, PrefectFuture):
            inputs.add(core.TaskRunResult(id=expr.run_id))

        if isinstance(expr, State):
            if expr.state_details.task_run_id:
                inputs.add(core.TaskRunResult(id=expr.state_details.task_run_id))

    await visit_collection(expr, visit_fn=visit_fn)
    return inputs


async def begin_task_run(
    task: Task,
    flow_run_context: FlowRunContext,
    parameters: Dict[str, Any],
    dynamic_key: str,
) -> PrefectFuture:
    """
    Async entrypoint for task calls.

    Tasks must be called within a flow. When tasks are called, they create a task run
    and submit orchestration of the run to the flow run's executor. The executor returns
    a future that is returned immediately.
    """
    task_run_name = f"{task.name}-{task.dynamic_key}"

    task_run_id = await flow_run_context.client.create_task_run(
        task=task,
        flow_run_id=flow_run_context.flow_run_id,
        dynamic_key=dynamic_key,
        state=Pending(),
        extra_tags=TagsContext.get().current_tags,
        task_inputs={
            k: await collect_task_run_inputs(v) for k, v in parameters.items()
        },
    )

    args, kwargs = parameters_to_args_kwargs(task.fn, parameters)
    task_call_repr = call_repr(task.fn, *args, **kwargs)
    logger.info(
        f"Submitting task run {task_run_name!r} to executor with graph {task_call_repr}..."
    )

    future = await flow_run_context.executor.submit(
        task_run_id,
        task_call_repr,
        orchestrate_task_run,
        task=task,
        task_run_id=task_run_id,
        flow_run_id=flow_run_context.flow_run_id,
        parameters=parameters,
        task_run_name=task_run_name,
    )

    # Track the task run future in the flow run context
    flow_run_context.task_run_futures.append(future)

    return future


@inject_client
async def orchestrate_task_run(
    task: Task,
    task_run_id: UUID,
    flow_run_id: UUID,
    parameters: Dict[str, Any],
    task_run_name: str,
    client: OrionClient,
) -> State:
    """
    Execute a task run

    This function should be submitted to an executor. We must construct the context here
    instead of receiving it already populated since we may be in a new environment.

    Proposes a RUNNING state, then
    - if accepted, the task user function will be run
    - if rejected, the received state will be returned

    When the user function is run, the result will be used to determine a final state
    - if an exception is encountered, it is trapped and stored in a FAILED state
    - otherwise, `user_return_value_to_state` is used to determine the state

    If the final state is COMPLETED, we generate a cache key as specified by the task

    The final state is then proposed
    - if accepted, this is the final state and will be returned
    - if rejected and a new final state is provided, it will be returned
    - if rejected and a non-final state is provided, we will attempt to enter a RUNNING
        state again

    Returns:
        The final state of the run
    """
    context = TaskRunContext(
        task_run_id=task_run_id,
        flow_run_id=flow_run_id,
        task=task,
        client=client,
    )

    cache_key = task.cache_key_fn(context, parameters) if task.cache_key_fn else None

<<<<<<< HEAD
    # Transition from `PENDING` -> `RUNNING`
    state = await client.propose_state(
        Running(state_details=StateDetails(cache_key=cache_key)),
        task_run_id=task_run_id,
    )
    terminal_state = None
=======
    # Resolve upstream futures and states into data
    try:
        resolved_parameters = await resolve_upstream_task_futures(parameters)
    except UpstreamTaskError as upstream_exc:
        state = await client.propose_state(
            Pending(name="NotReady", message=str(upstream_exc)),
            task_run_id=task_run_id,
        )
    else:
        # Transition from `PENDING` -> `RUNNING`
        state = await client.propose_state(
            Running(state_details=StateDetails(cache_key=cache_key)),
            task_run_id=task_run_id,
        )
>>>>>>> 39232849

    # Only run the task if we enter a `RUNNING` state
    while state.is_running():

        try:
            with TaskRunContext(
                task_run_id=task_run_id,
                flow_run_id=flow_run_id,
                task=task,
                client=client,
            ):
<<<<<<< HEAD
                args, kwargs = parameters_to_args_kwargs(task.fn, parameters)
                logger.info(
                    f"Executing task {task_run_name!r} with call {call_repr(task.fn, *args, **kwargs)}..."
                )
                result = call_with_parameters(task.fn, parameters)
=======
                result = call_with_parameters(task.fn, resolved_parameters)
>>>>>>> 39232849
                if task.isasync:
                    result = await result
        except Exception as exc:
            terminal_state = Failed(
                message="Task run encountered an exception.",
                data=DataDocument.encode("cloudpickle", exc),
            )
        else:
            terminal_state = await user_return_value_to_state(
                result, serializer="cloudpickle"
            )

            # for COMPLETED tasks, add the cache key and expiration
            if terminal_state.is_completed():
                terminal_state.state_details.cache_expiration = (
                    (pendulum.now("utc") + task.cache_expiration)
                    if task.cache_expiration
                    else None
                )
                terminal_state.state_details.cache_key = cache_key

        state = await client.propose_state(terminal_state, task_run_id=task_run_id)

        if not state.is_final():
            logger.info(
                f"Task {task_run_name!r} received state {state} when proposing state {terminal_state} and will attempt to run again..."
            )
            # Attempt to enter a running state again
            state = await client.propose_state(Running(), task_run_id=task_run_id)

    # Display the local terminal state if we can because it wont have been serialized
    # but fall back to the `state` object which will have a value even if the task did
    # not run
    display_state = terminal_state or state
    logger.info(f"Task run {task_run_name!r} finished with state {display_state}")
    return state


async def user_return_value_to_state(
    result: Any, serializer: str = "cloudpickle"
) -> State:
    """
    Given a return value from a user-function, create a `State` the run should
    be placed in.

    - If data is returned, we create a 'COMPLETED' state with the data
    - If a single state is returned and is not wrapped in a future, we use that state
    - If an iterable of states are returned, we apply the aggregate rule
    - If a future or iterable of futures is returned, we resolve it into states then
        apply the aggregate rule

    The aggregate rule says that given multiple states we will determine the final state
    such that:

    - If any states are not COMPLETED the final state is FAILED
    - If all of the states are COMPLETED the final state is COMPLETED
    - The states will be placed in the final state `data` attribute

    The aggregate rule is applied to _single_ futures to distinguish from returning a
    _single_ state. This prevents a flow from assuming the state of a single returned
    task future.
    """

    # States returned directly are respected without applying a rule
    if is_state(result):
        return result

    # Ensure any futures are resolved
    result = await resolve_futures_to_states(result)

    # If we resolved a task future or futures into states, we will determine a new state
    # from their aggregate
    if is_state(result) or is_state_iterable(result):
        states = StateSet(ensure_iterable(result))

        # Determine the new state type
        new_state_type = (
            StateType.COMPLETED if states.all_completed() else StateType.FAILED
        )

        # Generate a nice message for the aggregate
        if states.all_completed():
            message = "All states completed."
        elif states.any_failed():
            message = f"{states.fail_count}/{states.total_count} states failed."
        elif not states.all_final():
            message = (
                f"{states.not_final_count}/{states.total_count} states are not final."
            )
        else:
            message = "Given states: " + states.counts_message()

        # TODO: We may actually want to set the data to a `StateSet` object and just allow
        #       it to be unpacked into a tuple and such so users can interact with it
        return State(
            type=new_state_type,
            message=message,
            data=DataDocument.encode(serializer, result),
        )

    # Otherwise, they just gave data and this is a completed result
    return Completed(data=DataDocument.encode(serializer, result))


<<<<<<< HEAD
@overload
async def get_result(
    state_or_future: Union[PrefectFuture[R], State[R]], raise_failures: bool = True
) -> R:
    ...


@overload
async def get_result(
    state_or_future: Union[PrefectFuture[R], State[R]], raise_failures: bool = False
) -> Union[R, Exception]:
    ...


@sync_compatible
async def get_result(state_or_future, raise_failures: bool = True):
    """
    Get the result (return value) of a flow run state or task run state/future.

    If given a task run future, this function will block until completion of the task.

    The result may need to be fetched from the API. Sometimes, the result is cached on
    the state's data document, but if it has been serialized/deserialized it will no
    longer be cached and this function will perform IO.

    This function detects if it is being used in an async context. If contained in an
    async function, it must be awaited.

    Args:
        state_or_future: The `State` or `PrefectFuture` to get the result from
        raise_failures: By default, FAILURE states contain an exception result which
            will be reraised when retrieved by this function. If you want to work with
            the exception directly or reraise it yourself, this flag can be set to
            return the exception object.

    Returns:
        The result of the run represented by the state or future

    Examples:
        >>> from prefect import flow, task, get_result
        >>> @task
        >>> def my_task(x):
        >>>     return x

        Get the result from a task future in a flow

        >>> @flow
        >>> def my_flow():
        >>>     result = get_result(my_task("hello"))
        >>>     print(result)
        >>> my_flow()
        hello

        Get the result from a task state in a flow

        >>> @flow
        >>> def my_flow():
        >>>     state = my_task("hello").wait()
        >>>     result = get_result(state)
        >>>     print(result)
        >>> my_flow()
        hello

        Get the result from a flow state

        >>> @flow
        >>> def my_flow():
        >>>     return "hello"
        >>> get_result(my_flow())
        hello

        Get the result from a failed state

        >>> @flow
        >>> def my_flow():
        >>>     raise ValueError("oh no!")
        >>> state = my_flow()  # Error is wrapped in FAILED state
        >>> get_result(state)  # Raises `ValueError`

        Get the result from a failed state without erroring

        >>> @flow
        >>> def my_flow():
        >>>     raise ValueError("oh no!")
        >>> state = my_flow()
        >>> result = get_result(state, raise_failures=False)
        >>> print(result)
        ValueError("oh no!")
    """
    if isinstance(state_or_future, PrefectFuture):
        state = await state_or_future.wait()
    elif isinstance(state_or_future, State):
        state = state_or_future
    else:
        raise TypeError(
            f"Unexpected type {type(state_or_future).__name__!r} for `get_result`. "
            "Expected `State` or `PrefectFuture`"
        )

    if state.is_failed() and raise_failures:

        # Determine the state run type
        if state.state_details and state.state_details.task_run_id:
            run_type = "task run"
        elif state.state_details and state.state_details.flow_run_id:
            run_type = "flow run"
        else:
            run_type = "run"

        logger.info(
            f"Found failed state while retrieving result from {run_type}. Reraising the exception..."
        )
        return await raise_failed_state(state)

    return await resolve_datadoc(state.data)


=======
>>>>>>> 39232849
@sync_compatible
async def raise_failed_state(state: State) -> None:
    """
    Given a FAILED state, raise the contained exception.

    If not given a FAILED state, this function will return immediately.

    If the state contains a result of multiple states, the first FAILED state will be
    raised.

    If the state is FAILED but does not contain an exception type result, a `TypeError`
    will be raised.
    """
    if not state.is_failed():
        return

    result = await resolve_datadoc(state.data)

    if isinstance(result, BaseException):
        raise result

    elif isinstance(result, State):
        # Raise the failure in the inner state
        await raise_failed_state(result)

    elif is_state_iterable(result):
        # Raise the first failure
        for state in result:
            await raise_failed_state(state)

    else:
        raise TypeError(
            f"Unexpected result for failure state: {result!r} —— "
            f"{type(result).__name__} cannot be resolved into an exception"
        )


async def resolve_upstream_task_futures(parameters: Dict[str, Any]) -> Dict[str, Any]:
    """
    Resolve any `PrefectFuture` types nested in parameters into data.

    Returns:
        A copy of the parameters with resolved data

    Raises:
        UpstreamTaskError: If any of the upstream states are not `COMPLETED`
    """

    async def visit_fn(expr):
        # Resolves futures into data, raising if they are not completed after `wait` is
        # called.
        if isinstance(expr, PrefectFuture):
            state = await expr.wait()
            if not state.is_completed():
                raise UpstreamTaskError(
                    f"Upstream task run '{state.state_details.task_run_id}' did not reach a 'COMPLETED' state."
                )
            else:
                return state.result()
        else:
            return expr

    return await visit_collection(
        parameters,
        visit_fn=visit_fn,
        return_data=True,
    )


@contextmanager
def tags(*new_tags: str) -> Set[str]:
    """
    Context manager to add tags to flow and task run calls.

    Tags are always combined with any existing tags.

    Yields:
        The current set of tags

    Examples:
        >>> from prefect import tags, task, flow
        >>> @task
        >>> def my_task():
        >>>     pass

        Run a task with tags

        >>> @flow
        >>> def my_flow():
        >>>     with tags("a", "b"):
        >>>         my_task()  # has tags: a, b

        Run a flow with tags

        >>> @flow
        >>> def my_flow():
        >>>     pass
        >>> with tags("a", b"):
        >>>     my_flow()  # has tags: a, b

        Run a task with nested tag contexts

        >>> @flow
        >>> def my_flow():
        >>>     with tags("a", "b"):
        >>>         with tags("c", "d"):
        >>>             my_task()  # has tags: a, b, c, d
        >>>         my_task()  # has tags: a, b

        Inspect the current tags

        >>> @flow
        >>> def my_flow():
        >>>     with tags("c", "d"):
        >>>         with tags("e", "f") as current_tags:
        >>>              print(current_tags)
        >>> with tags("a", b"):
        >>>     my_flow()
        {"a", "b", "c", "d", "e", "f"}
    """
    current_tags = TagsContext.get().current_tags
    new_tags = current_tags.union(new_tags)
    with TagsContext(current_tags=new_tags):
        yield new_tags<|MERGE_RESOLUTION|>--- conflicted
+++ resolved
@@ -280,15 +280,13 @@
         flow_run_id=flow_run_id,
     )
 
-<<<<<<< HEAD
     logger.log(
         level=logging.INFO if terminal_state.is_completed() else logging.ERROR,
         msg=f"Subflow run finished with state {terminal_state}",
     )
-=======
+
     # Track the subflow state so the parent flow can use it to determine its final state
     parent_flow_run_context.subflow_states.append(terminal_state)
->>>>>>> 39232849
 
     return terminal_state
 
@@ -538,14 +536,6 @@
 
     cache_key = task.cache_key_fn(context, parameters) if task.cache_key_fn else None
 
-<<<<<<< HEAD
-    # Transition from `PENDING` -> `RUNNING`
-    state = await client.propose_state(
-        Running(state_details=StateDetails(cache_key=cache_key)),
-        task_run_id=task_run_id,
-    )
-    terminal_state = None
-=======
     # Resolve upstream futures and states into data
     try:
         resolved_parameters = await resolve_upstream_task_futures(parameters)
@@ -560,7 +550,6 @@
             Running(state_details=StateDetails(cache_key=cache_key)),
             task_run_id=task_run_id,
         )
->>>>>>> 39232849
 
     # Only run the task if we enter a `RUNNING` state
     while state.is_running():
@@ -572,15 +561,11 @@
                 task=task,
                 client=client,
             ):
-<<<<<<< HEAD
-                args, kwargs = parameters_to_args_kwargs(task.fn, parameters)
+                args, kwargs = parameters_to_args_kwargs(task.fn, resolved_parameters)
                 logger.info(
                     f"Executing task {task_run_name!r} with call {call_repr(task.fn, *args, **kwargs)}..."
                 )
-                result = call_with_parameters(task.fn, parameters)
-=======
-                result = call_with_parameters(task.fn, resolved_parameters)
->>>>>>> 39232849
+                result = task.fn(*args, **kwargs)
                 if task.isasync:
                     result = await result
         except Exception as exc:
@@ -685,126 +670,6 @@
     return Completed(data=DataDocument.encode(serializer, result))
 
 
-<<<<<<< HEAD
-@overload
-async def get_result(
-    state_or_future: Union[PrefectFuture[R], State[R]], raise_failures: bool = True
-) -> R:
-    ...
-
-
-@overload
-async def get_result(
-    state_or_future: Union[PrefectFuture[R], State[R]], raise_failures: bool = False
-) -> Union[R, Exception]:
-    ...
-
-
-@sync_compatible
-async def get_result(state_or_future, raise_failures: bool = True):
-    """
-    Get the result (return value) of a flow run state or task run state/future.
-
-    If given a task run future, this function will block until completion of the task.
-
-    The result may need to be fetched from the API. Sometimes, the result is cached on
-    the state's data document, but if it has been serialized/deserialized it will no
-    longer be cached and this function will perform IO.
-
-    This function detects if it is being used in an async context. If contained in an
-    async function, it must be awaited.
-
-    Args:
-        state_or_future: The `State` or `PrefectFuture` to get the result from
-        raise_failures: By default, FAILURE states contain an exception result which
-            will be reraised when retrieved by this function. If you want to work with
-            the exception directly or reraise it yourself, this flag can be set to
-            return the exception object.
-
-    Returns:
-        The result of the run represented by the state or future
-
-    Examples:
-        >>> from prefect import flow, task, get_result
-        >>> @task
-        >>> def my_task(x):
-        >>>     return x
-
-        Get the result from a task future in a flow
-
-        >>> @flow
-        >>> def my_flow():
-        >>>     result = get_result(my_task("hello"))
-        >>>     print(result)
-        >>> my_flow()
-        hello
-
-        Get the result from a task state in a flow
-
-        >>> @flow
-        >>> def my_flow():
-        >>>     state = my_task("hello").wait()
-        >>>     result = get_result(state)
-        >>>     print(result)
-        >>> my_flow()
-        hello
-
-        Get the result from a flow state
-
-        >>> @flow
-        >>> def my_flow():
-        >>>     return "hello"
-        >>> get_result(my_flow())
-        hello
-
-        Get the result from a failed state
-
-        >>> @flow
-        >>> def my_flow():
-        >>>     raise ValueError("oh no!")
-        >>> state = my_flow()  # Error is wrapped in FAILED state
-        >>> get_result(state)  # Raises `ValueError`
-
-        Get the result from a failed state without erroring
-
-        >>> @flow
-        >>> def my_flow():
-        >>>     raise ValueError("oh no!")
-        >>> state = my_flow()
-        >>> result = get_result(state, raise_failures=False)
-        >>> print(result)
-        ValueError("oh no!")
-    """
-    if isinstance(state_or_future, PrefectFuture):
-        state = await state_or_future.wait()
-    elif isinstance(state_or_future, State):
-        state = state_or_future
-    else:
-        raise TypeError(
-            f"Unexpected type {type(state_or_future).__name__!r} for `get_result`. "
-            "Expected `State` or `PrefectFuture`"
-        )
-
-    if state.is_failed() and raise_failures:
-
-        # Determine the state run type
-        if state.state_details and state.state_details.task_run_id:
-            run_type = "task run"
-        elif state.state_details and state.state_details.flow_run_id:
-            run_type = "flow run"
-        else:
-            run_type = "run"
-
-        logger.info(
-            f"Found failed state while retrieving result from {run_type}. Reraising the exception..."
-        )
-        return await raise_failed_state(state)
-
-    return await resolve_datadoc(state.data)
-
-
-=======
->>>>>>> 39232849
 @sync_compatible
 async def raise_failed_state(state: State) -> None:
     """
