--- conflicted
+++ resolved
@@ -1,11 +1,7 @@
 import os
 from os import path
-<<<<<<< HEAD
 import uuid
-from typing import Iterable
-=======
 from typing import Iterable, List
->>>>>>> 0e1c1008
 
 import yaml
 
@@ -91,13 +87,9 @@
             no_cloud_logs=no_cloud_logs,
         )
 
-<<<<<<< HEAD
         self.namespace = namespace or os.getenv("NAMESPACE", "default")
-=======
-        self.namespace = namespace
         self.volume_mounts = volume_mounts
         self.volumes = volumes
->>>>>>> 0e1c1008
 
         from kubernetes import client, config
 
