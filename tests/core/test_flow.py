import cloudpickle
import datetime

import pytest

import prefect
from prefect.core.edge import Edge
from prefect.core.flow import Flow
from prefect.core.task import Parameter, Task
from prefect.engine.signals import PrefectError
from prefect.tasks.core.function import FunctionTask
from prefect.utilities.tasks import task
from prefect.utilities.tests import set_temporary_config


class AddTask(Task):
    def run(self, x, y):
        return x + y


@pytest.fixture
def add_flow():
    with Flow() as f:
        x = Parameter("x")
        y = Parameter("y", default=10)
        z = AddTask()
        f.set_dependencies(z, keyword_results=dict(x=x, y=y))
    return f


class TestCreateFlow:
    """ Test various Flow constructors """

    def test_create_flow_with_no_args(self):
        # name is not required
        assert Flow()

    def test_create_flow_with_name(self):
        f1 = Flow()
        assert f1.name is "Flow"

        f2 = Flow(name="test")
        assert f2.name == "test"

    def test_create_flow_with_version(self):
        f1 = Flow()
        assert f1.version == prefect.config.flows.default_version

        f2 = Flow(version="test")
        assert f2.version == "test"

    def test_create_flow_with_project(self):
        f1 = Flow()
        assert f1.project == prefect.config.flows.default_project

        f2 = Flow(project="test")
        assert f2.project == "test"

    def test_create_flow_with_description(self):
        f1 = Flow()
        assert f1.description is None

        f2 = Flow(description="test")
        assert f2.description == "test"

    def test_create_flow_with_schedule(self):
        f1 = Flow()
        assert isinstance(f1.schedule, prefect.schedules.NoSchedule)

        cron = prefect.schedules.CronSchedule("* * * * *")
        f2 = Flow(schedule=cron)
        assert f2.schedule == cron


def test_add_task_to_flow():
    f = Flow()
    t = Task()
    f.add_task(t)
    assert t in f.tasks


def test_add_task_returns_task():
    f = Flow()
    t = Task()
    t2 = f.add_task(t)
    assert t2 is t


def test_add_task_raise_an_error_if_the_task_is_not_a_task_class():
    f = Flow()

    with pytest.raises(TypeError):
        f.add_task(1)


def test_set_dependencies_adds_all_arguments_to_flow():
    f = Flow()

    class ArgTask(Task):
        def run(self, x):
            return x

    t1 = ArgTask()
    t2 = Task()
    t3 = Task()
    t4 = Task()

    f.set_dependencies(
        task=t1, upstream_tasks=[t2], downstream_tasks=[t3], keyword_tasks={"x": t4}
    )

    assert f.tasks == set([t1, t2, t3, t4])


def test_set_dependencies_converts_arguments_to_tasks():
    class ArgTask(Task):
        def run(self, x):
            return x

    f = Flow()
    t1 = ArgTask()
    t2 = 2
    t3 = 3
    t4 = 4

    f.set_dependencies(
        task=t1, upstream_tasks=[t2], downstream_tasks=[t3], keyword_tasks={"x": t4}
    )
    assert len(f.tasks) == 4


def test_binding_a_task_in_context_adds_it_to_flow():
    with Flow() as flow:
        t = Task()
        assert t not in flow.tasks
        t.bind()
        assert t in flow.tasks


def test_adding_a_task_to_a_flow_twice_is_ok():
    f = Flow()
    t = Task()
    f.add_task(t)
    f.add_task(t)


def test_binding_a_task_to_two_different_flows_is_ok():
    t = AddTask()

    with Flow() as f:
        t.bind(4, 2)

    with Flow() as g:
        t.bind(7, 8)

    f_res = f.run(return_tasks=[t]).result[t].result
    g_res = g.run(return_tasks=[t]).result[t].result
    assert f_res == 6
    assert g_res == 15


def test_binding_a_task_with_var_kwargs_expands_the_kwargs():
    class KwargsTask(Task):
        def run(self, **kwargs):
            return kwargs

    t1 = Task()
    t2 = Task()
    t3 = Task()
    kw = KwargsTask()

    with Flow() as f:
        kw.bind(a=t1, b=t2, c=t3)

    assert t1 in f.tasks
    assert t2 in f.tasks
    assert t3 in f.tasks

    assert Edge(t1, kw, key="a") in f.edges
    assert Edge(t2, kw, key="b") in f.edges
    assert Edge(t3, kw, key="c") in f.edges


def test_calling_a_task_returns_a_copy():
    t = AddTask()

    with Flow() as f:
        t.bind(4, 2)
        with pytest.warns(UserWarning):
            t2 = t(9, 0)

    assert isinstance(t2, AddTask)
    assert t != t2

    res = f.run(return_tasks=[t, t2]).result
    assert res[t].result == 6
    assert res[t2].result == 9


def test_calling_a_slugged_task_in_different_flows_is_ok():
    t = AddTask(slug="add")

    with Flow() as f:
        three = t(1, 2)

    with Flow() as g:
        four = t(1, 3)


def test_calling_a_slugged_task_twice_warns_error():
    t = AddTask(slug="add")
    with Flow() as f:
        t.bind(4, 2)
        with pytest.warns(UserWarning), pytest.raises(ValueError):
            t2 = t(9, 0)


def test_context_manager_is_properly_applied_to_tasks():
    t1 = Task()
    t2 = Task()
    t3 = Task()
    with Flow() as f1:
        with Flow() as f2:
            t2.bind()
        t1.bind()

    with pytest.raises(ValueError):
        t3.bind()

    assert f1.tasks == set([t1])
    assert f2.tasks == set([t2])


def test_that_flow_adds_and_removes_itself_from_prefect_context():
    assert "_flow" not in prefect.context
    with Flow() as f1:
        assert prefect.context._flow is f1
        with Flow() as f2:
            assert prefect.context._flow is f2
        assert prefect.context._flow is f1
    assert "_flow" not in prefect.context


def test_add_edge():
    f = Flow()
    t1 = Task()
    t2 = Task()
    f.add_edge(upstream_task=t1, downstream_task=t2)
    assert f.upstream_tasks(t2) == set([t1])
    assert f.upstream_tasks(t1) == set()
    assert f.downstream_tasks(t2) == set()
    assert f.downstream_tasks(t1) == set([t2])
    assert f.edges_to(t2) == f.edges_from(t1)


def test_add_edge_returns_edge():
    f = Flow()
    t1 = Task()
    t2 = Task()
    edge = Edge(t1, t2)
    added_edge = f.add_edge(upstream_task=t1, downstream_task=t2)

    assert edge == added_edge
    assert added_edge in f.edges
    assert edge in f.edges


def test_chain():
    f = Flow()
    t1 = Task()
    t2 = Task()
    t3 = Task()
    t4 = Task()
    edges = f.chain(t1, t2, t3, t4)

    assert f.tasks == set([t1, t2, t3, t4])
    assert f.edges == set(edges)


def test_iter():
    """
    Tests that iterating over a Flow yields the tasks in order
    """
    with Flow("test") as f:
        t1 = Task()
        t2 = Task()
        f.add_edge(upstream_task=t2, downstream_task=t1)
    assert tuple(f) == f.sorted_tasks() == (t2, t1)


def test_detect_cycle():
    f = Flow()
    t1 = Task()
    t2 = Task()

    f.add_edge(t1, t2)
    with pytest.raises(ValueError):
        f.add_edge(t2, t1, validate=True)


def test_eager_cycle_detection_defaults_false():

    assert not prefect.config.flows.eager_edge_validation

    f = Flow()
    t1 = Task()
    t2 = Task()
    f.add_edge(t1, t2)

    # no cycle detected
    assert f.add_edge(t2, t1)
    with pytest.raises(ValueError):
        f.validate()


def test_eager_cycle_detection_works():

    with set_temporary_config("flows.eager_edge_validation", True):
        f = Flow()
        t1 = Task()
        t2 = Task()

        f.add_edge(t1, t2)
        with pytest.raises(ValueError):
            f.add_edge(t2, t1)

    assert not prefect.config.flows.eager_edge_validation


def test_copy():
    with Flow() as f:
        t1 = Task()
        t2 = Task()
        t3 = Task()

    f.add_edge(t1, t2)
    f.add_edge(t2, t3)
    f.set_reference_tasks([t1])

    f2 = f.copy()
    assert f2 == f

    f.add_edge(Task(), Task())
    assert len(f2.tasks) == len(f.tasks) - 2
    assert len(f2.edges) == len(f.edges) - 1
    assert f.reference_tasks() == f2.reference_tasks() == set([t1])


def test_infer_root_tasks():
    with Flow() as f:
        t1 = Task()
        t2 = Task()
        t3 = Task()

    f.add_edge(t1, t2)
    f.add_edge(t2, t3)

    assert f.root_tasks() == set([t1])


def test_infer_terminal_tasks():
    with Flow() as f:
        t1 = Task()
        t2 = Task()
        t3 = Task()
        t4 = Task()

    f.add_edge(t1, t2)
    f.add_edge(t2, t3)
    f.add_task(t4)

    assert f.terminal_tasks() == set([t3, t4])


def test_reference_tasks_are_terminal_tasks_by_default():
    with Flow() as f:
        t1 = Task()
        t2 = Task()
        t3 = Task()
        t4 = Task()

    f.add_edge(t1, t2)
    f.add_edge(t2, t3)
    f.add_task(t4)

    assert f.reference_tasks() == f.terminal_tasks() == set([t3, t4])


def test_set_reference_tasks():
    with Flow() as f:
        t1 = Task()
        t2 = Task()
        t3 = Task()

    f.add_edge(t1, t2)
    f.add_edge(t2, t3)

    f.set_reference_tasks([])
    assert f.reference_tasks() == f.terminal_tasks()
    f.set_reference_tasks([t2])
    assert f.reference_tasks() == set([t2])


def test_set_reference_tasks_at_init_with_empty_flow_raises_error():

    with pytest.raises(ValueError) as exc:
        Flow(reference_tasks=[Task()])
    assert "must be part of the flow" in str(exc.value)


def test_set_reference_tasks_at_init():
    t1 = Task()
    f = Flow(reference_tasks=[t1], tasks=[t1])
    assert f.reference_tasks() == set([t1]) == f.tasks == f.terminal_tasks()

    t2 = Task()
    f = Flow(reference_tasks=[t2], tasks=[t1, t2])
    assert f.reference_tasks() == set([t2])


def test_reset_reference_tasks_to_terminal_tasks():

    with Flow() as f:
        t1 = Task()
        t2 = Task()
        t3 = Task()

    f.add_edge(t1, t2)
    f.add_edge(t2, t3)

    f.set_reference_tasks([t2])
    assert f.reference_tasks() == set([t2])
    f.set_reference_tasks([])
    assert f.reference_tasks() == f.terminal_tasks()


def test_key_states_raises_error_if_not_part_of_flow():
    f = Flow()
    t1 = Task()
    with pytest.raises(ValueError):
        f.set_reference_tasks([t1])


def test_key_states_raises_error_if_not_iterable():
<<<<<<< HEAD
    with Flow() as f:
        t1 = Task()
        f.add_task(t1)
        with pytest.raises(TypeError):
            f.set_key_tasks(t1)
=======
    f = Flow()
    t1 = Task()
    f.add_task(t1)
    with pytest.raises(TypeError):
        f.set_reference_tasks(t1)
>>>>>>> 27ff568c


class TestEquality:
    def test_equality_based_on_tasks(self):
        f1 = Flow()
        f2 = Flow()

        t1 = Task()
        t2 = Task()
        t3 = Task()

        for f in [f1, f2]:
            f.add_task(t1)
            f.add_task(t2)
        assert f1 == f2

        f2.add_task(t3)
        assert f1 != f2

    def test_equality_based_on_edges(self):
        f1 = Flow()
        f2 = Flow()

        t1 = Task()
        t2 = Task()
        t3 = Task()

        for f in [f1, f2]:
            f.add_edge(t1, t2)
            f.add_edge(t1, t3)
        assert f1 == f2

        f2.add_edge(t2, t3)
        assert f1 != f2

    def test_equality_based_on_name(self):
        f1 = Flow("hi")
        f2 = Flow("bye")
        assert f1 != f2

    def test_equality_based_on_project(self):
        f1 = Flow("flow", project="1")
        f2 = Flow("flow", project="1")
        f3 = Flow("flow", project="2")
        assert f1 == f2
        assert f2 != f3

    def test_equality_based_on_version(self):
        f1 = Flow("flow", version="1")
        f2 = Flow("flow", version="1")
        f3 = Flow("flow", version="2")
        assert f1 == f2
        assert f2 != f3

    def test_equality_based_on_reference_tasks(self):
        f1 = Flow()
        f2 = Flow()

        t1 = Task()
        t2 = Task()
        t3 = Task()

        for f in [f1, f2]:
            f.add_edge(t1, t2)
            f.add_edge(t1, t3)

        f1.set_reference_tasks([t2])
        assert f1 != f2
        f2.set_reference_tasks([t2])
        assert f1 == f2


def test_merge():
    f1 = Flow()
    f2 = Flow()

    t1 = Task()
    t2 = Task()
    t3 = Task()

    f1.add_edge(t1, t2)
    f2.add_edge(t2, t3)

    f2.update(f1)
    assert f2.tasks == set([t1, t2, t3])
    assert len(f2.edges) == 2


def test_upstream_and_downstream_error_msgs_when_task_is_not_in_flow():
    f = Flow()
    t = Task()

    with pytest.raises(ValueError) as e:
        f.edges_to(t)
        assert "was not found in Flow" in e

    with pytest.raises(ValueError) as e:
        f.edges_from(t)
        assert "was not found in Flow" in e

    with pytest.raises(ValueError) as e:
        f.upstream_tasks(t)
        assert "was not found in Flow" in e

    with pytest.raises(ValueError) as e:
        f.downstream_tasks(t)
        assert "was not found in Flow" in e


def test_sorted_tasks():
    """
    t1 -> t2 -> t3 -> t4
    """
    f = Flow()
    t1 = Task("1")
    t2 = Task("2")
    t3 = Task("3")
    t4 = Task("4")
    f.add_edge(t1, t2)
    f.add_edge(t2, t3)
    f.add_edge(t3, t4)
    assert f.sorted_tasks() == (t1, t2, t3, t4)


def test_sorted_tasks_with_ambiguous_sort():
    """
    t1 -> bottleneck
    t2 -> bottleneck
    t3 -> bottleneck
           bottleneck -> t4
           bottleneck -> t5
           bottleneck -> t6
    """

    f = Flow()
    t1 = Task("1")
    t2 = Task("2")
    t3 = Task("3")
    t4 = Task("4")
    t5 = Task("5")
    t6 = Task("6")
    bottleneck = Task("bottleneck")
    f.add_edge(t1, bottleneck)
    f.add_edge(t2, bottleneck)
    f.add_edge(t3, bottleneck)
    f.add_edge(bottleneck, t4)
    f.add_edge(bottleneck, t5)
    f.add_edge(bottleneck, t6)

    tasks = f.sorted_tasks()
    assert set(tasks[:3]) == set([t1, t2, t3])
    assert list(tasks)[3] is bottleneck
    assert set(tasks[4:]) == set([t4, t5, t6])


def test_sorted_tasks_with_start_task():
    """
    t1 -> t2 -> t3 -> t4
                  t3 -> t5
    """
    f = Flow()
    t1 = Task("1")
    t2 = Task("2")
    t3 = Task("3")
    t4 = Task("4")
    t5 = Task("5")
    f.add_edge(t1, t2)
    f.add_edge(t2, t3)
    f.add_edge(t3, t4)
    f.add_edge(t3, t5)
    assert set(f.sorted_tasks(root_tasks=[])) == set([t1, t2, t3, t4, t5])
    assert set(f.sorted_tasks(root_tasks=[t3])) == set([t3, t4, t5])


def test_flow_ignores_irrelevant_user_provided_parameters():
    class ParameterTask(Task):
        def run(self):
            return prefect.context.get("_parameters")

    with Flow() as f:
        x = Parameter("x")
        t = ParameterTask()
        f.add_task(x)
        f.add_task(t)

    state = f.run(return_tasks=[t], parameters=dict(x=10, y=3, z=9))
    assert state.result[t].result == dict(x=10)


def test_validate_cycles():
    f = Flow()
    t1 = Task()
    t2 = Task()
    f.add_edge(t1, t2)
    f.add_edge(t2, t1)
    with pytest.raises(ValueError) as exc:
        f.validate()
    assert "cycle found" in str(exc.value).lower()


def test_validate_missing_edge_downstream_tasks():
    f = Flow()
    t1 = Task()
    t2 = Task()
    f.add_edge(t1, t2)
    f.tasks.remove(t2)
    with pytest.raises(ValueError) as exc:
        f.validate()
    assert "edges refer to tasks" in str(exc.value).lower()


def test_validate_missing_edge_upstream_tasks():
    f = Flow()
    t1 = Task()
    t2 = Task()
    f.add_edge(t1, t2)
    f.tasks.remove(t1)
    with pytest.raises(ValueError) as exc:
        f.validate()
    assert "edges refer to tasks" in str(exc.value).lower()


def test_validate_missing_reference_tasks():
    f = Flow()
    t1 = Task()
    t2 = Task()
    f.add_task(t1)
    f.add_task(t2)
    f.set_reference_tasks([t1])
    f.tasks.remove(t1)
    with pytest.raises(ValueError) as exc:
        f.validate()
    assert "reference tasks are not contained" in str(exc.value).lower()


def test_validate_missing_task_ids():
    f = Flow()
    t1 = Task()
    f.tasks.add(t1)
    with pytest.raises(ValueError) as exc:
        f.validate()
    assert "tasks do not have ids assigned" in str(exc.value).lower()


def test_auto_generate_task_ids():
    f = Flow()
    t1 = Task()
    t2 = Task()
    f.add_edge(t1, t2)

    assert len(f._task_ids) == 2
    assert set([t1, t2]) == set(f._task_ids)


def test_register():
    flow = Flow()
    assert flow.id not in prefect.core.registry.REGISTRY
    flow.register()
    assert flow.id in prefect.core.registry.REGISTRY
    assert prefect.core.registry.REGISTRY[flow.id] is flow


def test_register_init():
    flow = Flow(register=True)
    assert flow.id in prefect.core.registry.REGISTRY
    assert prefect.core.registry.REGISTRY[flow.id] is flow


def test_build_environment_with_none_set():
    flow = Flow()
    with pytest.raises(ValueError):
        flow.build_environment()


def test_build_environment():
    flow = Flow(environment=prefect.environments.LocalEnvironment())
    key = flow.build_environment()
    assert isinstance(key, bytes)


def test_serialize_default_keys():
    serialized = Flow().serialize()
    assert set(serialized.keys()) == set(
        [
            "id",
            "name",
            "version",
            "project",
            "description",
            "environment",
            "environment_key",
            "parameters",
            "schedule",
            "tasks",
            "reference_tasks",
            "edges",
        ]
    )


def test_serialize_tasks():
    flow = Flow()
    t1 = Task()
    t2 = Task()
    t3 = Task()
    flow.add_edge(t1, t2)
    flow.add_task(t3)

    serialized = flow.serialize()
    assert len(serialized["tasks"]) == 3
    for t in serialized["tasks"].values():
        assert "id" in t
        assert "local_id" in t
    assert len(serialized["edges"]) == 1
    for e in serialized["edges"]:
        assert e.keys() == set(["upstream_task_id", "downstream_task_id", "key"])


def test_serialize_build():
    flow = Flow(environment=prefect.environments.LocalEnvironment())
    assert flow.serialize()["environment_key"] is None
    assert isinstance(flow.serialize(build=True)["environment_key"], bytes)


def test_visualize_raises_informative_importerror_without_graphviz(monkeypatch):
    f = Flow()
    f.add_task(Task())

    import sys

    with monkeypatch.context() as m:
        m.setattr(sys, "path", "")
        with pytest.raises(ImportError) as exc:
            f.visualize()

    assert "pip install prefect[viz]" in repr(exc.value)


class TestCache:
    def test_cache_created(self):
        f = Flow()
        assert isinstance(f._cache, dict)
        assert len(f._cache) == 0

    def test_cache_sorted_tasks(self):
        f = Flow()
        t1 = Task()
        t2 = Task()
        t3 = Task()
        f.add_edge(t1, t2)
        f.sorted_tasks()

        # check that cache holds result
        key = ("_sorted_tasks", (("root_tasks", ()),))
        assert f._cache[key] == (t1, t2)

        # check that cache is read
        f._cache[key] = 1
        assert f.sorted_tasks() == 1

        f.add_edge(t2, t3)
        assert f.sorted_tasks() == (t1, t2, t3)

    def test_cache_sorted_tasks_with_args(self):
        f = Flow()
        t1 = Task()
        t2 = Task()
        t3 = Task()
        f.add_edge(t1, t2)
        f.sorted_tasks([t2])

        # check that cache holds result
        key = ("_sorted_tasks", (("root_tasks", (t2,)),))
        assert f._cache[key] == (t2,)

        # check that cache is read
        f._cache[key] = 1
        assert f.sorted_tasks([t2]) == 1
        assert f.sorted_tasks() == (t1, t2)

        f.add_edge(t2, t3)
        assert f.sorted_tasks([t2]) == (t2, t3)

    def test_cache_root_tasks(self):
        f = Flow()
        t1 = Task()
        t2 = Task()
        t3 = Task()
        f.add_edge(t1, t2)

        f.root_tasks()

        # check that cache holds result
        key = ("root_tasks", ())
        assert f._cache[key] == set([t1])

        # check that cache is read
        f._cache[key] = 1
        assert f.root_tasks() == 1

        f.add_edge(t2, t3)
        assert f.root_tasks() == set([t1])

    def test_cache_terminal_tasks(self):
        f = Flow()
        t1 = Task()
        t2 = Task()
        t3 = Task()
        f.add_edge(t1, t2)

        f.terminal_tasks()

        # check that cache holds result
        key = ("terminal_tasks", ())
        assert f._cache[key] == set([t2])

        # check that cache is read
        f._cache[key] = 1
        assert f.terminal_tasks() == 1

        f.add_edge(t2, t3)
        assert f.terminal_tasks() == set([t3])

    def test_cache_parameters(self):
        f = Flow()
        t1 = Parameter("t1")
        t2 = Task()
        t3 = Task()
        f.add_edge(t1, t2)

        f.parameters()

        # check that cache holds result
        key = ("parameters", ())
        assert f._cache[key] == dict(t1=dict(required=True, default=None))

        # check that cache is read
        f._cache[key] = 1
        assert f.parameters() == 1

        f.add_edge(t2, t3)
        assert f.parameters() == dict(t1=dict(required=True, default=None))

    def test_cache_all_upstream_edges(self):
        f = Flow()
        t1 = Task()
        t2 = Task()
        t3 = Task()
        f.add_edge(t1, t2)

        f.all_upstream_edges()
        key = ("all_upstream_edges", ())
        f._cache[key] = 1
        assert f.all_upstream_edges() == 1

        f.add_edge(t2, t3)
        assert f.all_upstream_edges() != 1

    def test_cache_all_downstream_edges(self):
        f = Flow()
        t1 = Task()
        t2 = Task()
        t3 = Task()
        f.add_edge(t1, t2)
        f.all_downstream_edges()
        key = ("all_downstream_edges", ())
        f._cache[key] = 1
        assert f.all_downstream_edges() == 1

        f.add_edge(t2, t3)
        assert f.all_downstream_edges() != 1

    def test_cache_build_environment(self):
        f = Flow(environment=prefect.environments.LocalEnvironment())
        t1 = Task()
        t2 = Task()
        t3 = Task()
        f.add_edge(t1, t2)

        f.build_environment()

        key = ("build_environment", ())
        f._cache[key] = 1
        assert f.build_environment() == 1

        f.add_edge(t2, t3)
        assert f.build_environment() != 1

    def test_cache_survives_pickling(self):
        f = Flow()
        t1 = Task()
        t2 = Task()
        t3 = Task()
        f.add_edge(t1, t2)
        f.sorted_tasks()
        key = ("_sorted_tasks", (("root_tasks", ()),))
        f._cache[key] = 1
        assert f.sorted_tasks() == 1

        f2 = cloudpickle.loads(cloudpickle.dumps(f))
        assert f2.sorted_tasks() == 1
        f2.add_edge(t2, t3)
        assert f2.sorted_tasks() != 1

    def test_adding_task_clears_cache(self):
        f = Flow()
        f._cache[1] = 2
        f.add_task(Task())
        assert 1 not in f._cache

    def test_adding_edge_clears_cache(self):
        f = Flow()
        f._cache[1] = 2
        f.add_edge(Task(), Task())
        assert 1 not in f._cache

    def test_setting_reference_tasks_clears_cache(self):
        f = Flow()
        t1 = Task()
        f.add_task(t1)
        f._cache[1] = 2
        f.set_reference_tasks([t1])
        assert 1 not in f._cache<|MERGE_RESOLUTION|>--- conflicted
+++ resolved
@@ -442,19 +442,11 @@
 
 
 def test_key_states_raises_error_if_not_iterable():
-<<<<<<< HEAD
     with Flow() as f:
         t1 = Task()
         f.add_task(t1)
         with pytest.raises(TypeError):
-            f.set_key_tasks(t1)
-=======
-    f = Flow()
-    t1 = Task()
-    f.add_task(t1)
-    with pytest.raises(TypeError):
-        f.set_reference_tasks(t1)
->>>>>>> 27ff568c
+            f.set_reference_tasks(t1)
 
 
 class TestEquality:
