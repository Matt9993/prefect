--- conflicted
+++ resolved
@@ -792,14 +792,12 @@
 classes = ["TransformCreateMaterialization"]
 verified_task = true
 
-<<<<<<< HEAD
-[pages.tasks.sftp]
-title = "SFTP Tasks"
-module = "prefect.tasks.sftp.sftp"
-classes = ["SftpDownload", "SftpUpload"]
-=======
 [pages.tasks.Hightouch]
 title = "Hightouch Tasks"
 module = "prefect.tasks.hightouch"
 classes = ["HightouchRunSync"]
->>>>>>> 43f97d9d
+
+[pages.tasks.sftp]
+title = "SFTP Tasks"
+module = "prefect.tasks.sftp.sftp"
+classes = ["SftpDownload", "SftpUpload"]