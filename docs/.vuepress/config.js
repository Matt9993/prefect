--- conflicted
+++ resolved
@@ -154,7 +154,12 @@
         {
           title: 'Server',
           collapsable: true,
-          children: ['server/architecture', 'server/deploy', 'server/telemetry']
+          children: [
+            'server/overview',
+            'server/architecture',
+            'server/deploy-local',
+            'server/telemetry'
+          ]
         },
         {
           title: 'UI',
@@ -235,19 +240,6 @@
           ]
         },
         {
-<<<<<<< HEAD
-=======
-          title: 'Server',
-          collapsable: true,
-          children: [
-            'server/overview',
-            'server/architecture',
-            'server/deploy-local',
-            'server/telemetry'
-          ]
-        },
-        {
->>>>>>> 5b4e22b3
           title: 'FAQ',
           collapsable: true,
           children: getChildren('docs/orchestration', 'faq')
