const sidebar54 = require('../api/0.5.4/sidebar')
const sidebar60 = require('../api/0.6.0/sidebar')
const sidebar61 = require('../api/0.6.1/sidebar')
const glob = require('glob')

// function for loading all MD files in a directory
const getChildren = function (parent_path, dir) {
  return glob
    .sync(parent_path + '/' + dir + '/**/*.md')
    .map(path => {
      // remove "parent_path" and ".md"
      path = path.slice(parent_path.length + 1, -3)
      // remove README
      if (path.endsWith('README')) {
        path = path.slice(0, -6)
      }
      return path
    })
    .sort()
}

module.exports = {
  title: "Prefect Docs",
  description: "Don't Panic.",
  head: [
    "link",
    {
      rel: "icon",
      href: "/favicon.ico"
    }
  ],
  plugins: [
    [
      "@vuepress/google-analytics",
      {
        ga: "UA-115585378-1"
      }
    ],
    ["@dovyp/vuepress-plugin-clipboard-copy", true]
  ],
  themeConfig: {
    repo: "PrefectHQ/prefect",
    docsDir: "docs",
    editLinks: true,
    // repoLabel: 'GitHub',
    logo: "/assets/logomark-color.svg",
    nav: [
      {
        text: "Cloud",
        link: "/cloud/first-steps"
      },
      {
        text: "Core",
        link: "/guide/"
      },
      {
        text: "API Reference",
        items: [
          { text: "Unreleased", link: "/api/unreleased/" },
          { text: "0.6.1", link: "/api/0.6.1/" },
          { text: "0.6.0", link: "/api/0.6.0/" },
          { text: "0.5.4", link: "/api/0.5.4/" }
        ]
      }
    ],
    sidebar: {
      "/api/0.5.4/": sidebar54.sidebar,
      "/api/0.6.0/": sidebar60.sidebar,
      "/api/0.6.1/": sidebar61.sidebar,
      "/api/unreleased/": [
        { title: "API Reference", path: "/api/unreleased/" },
        "changelog",
        "coverage",
        {
          title: "prefect",
          collapsable: true,
          children: ["triggers"]
        },
        {
          title: "prefect.client",
          collapsable: true,
          children: getChildren("docs/api/unreleased", "client")
        },
        {
          title: "prefect.core",
          collapsable: true,
          children: getChildren("docs/api/unreleased", "core")
        },
        {
          title: "prefect.engine",
          collapsable: true,
          children: getChildren("docs/api/unreleased", "engine")
        },
        {
          title: "prefect.environments",
          collapsable: true,
          children: getChildren("docs/api/unreleased", "environments")
        },
        {
          title: "prefect.tasks",
          collapsable: true,
          children: getChildren("docs/api/unreleased", "tasks")
        },
        {
          title: "prefect.schedules",
          collapsable: true,
          children: getChildren("docs/api/unreleased", "schedules")
        },
        {
          title: "prefect.utilities",
          collapsable: true,
          children: getChildren("docs/api/unreleased", "utilities")
        }
      ],
      "/cloud/": [
        {
          title: "Welcome",
          collapsable: false,
          children: ["first-steps", "dataflow", "faq"]
        },
        {
          title: "Cloud Concepts",
          collapsable: false,
<<<<<<< HEAD
          children: getChildren('docs/cloud', 'cloud_concepts')
        },
        {
          title: 'Agent',
          collapsable: false,
          children: [
            'agent/overview',
            'agent/upandrunning',
            'agent/local',
            'agent/kubernetes',
          ]
        },
=======
          children: getChildren("docs/cloud", "cloud_concepts")
        }
>>>>>>> 90820b54
      ],
      "/guide/": [
        "/guide/",
        {
          title: "Welcome",
          collapsable: false,
          children: [
            "welcome/what_is_prefect",
            "welcome/why_prefect",
            "welcome/why_not_airflow",
            "welcome/community",
            "welcome/code_of_conduct"
          ]
        },
        {
          title: "Getting Started",
          collapsable: true,
          children: [
            "getting_started/installation",
            "getting_started/first-steps",
            "getting_started/next-steps"
          ]
        },
        {
          title: "Tutorials",
          collapsable: true,
          children: getChildren("docs/guide", "tutorials")
        },
        {
          title: "Task Library",
          collapsable: true,
          children: getChildren("docs/guide", "task_library")
        },
        {
          title: "Core Concepts",
          collapsable: true,
          children: [
            "core_concepts/tasks",
            "core_concepts/flows",
            "core_concepts/parameters",
            "core_concepts/states",
            "core_concepts/mapping",
            "core_concepts/engine",
            "core_concepts/execution",
            "core_concepts/notifications",
            "core_concepts/results",
            "core_concepts/schedules",
            "core_concepts/configuration",
            "core_concepts/best-practices",
            "core_concepts/common-pitfalls"
          ]
        },
        {
          title: "Examples",
          collapsable: true,
          children: getChildren("docs/guide", "examples")
        },
        {
          title: "PINs",
          collapsable: true,
          children: getChildren("docs/guide", "PINs")
        },
        {
          title: "Development",
          collapsable: true,
          children: [
            "development/overview",
            "development/style",
            "development/documentation",
            "development/tests",
            "development/contributing",
            "development/release-checklist"
          ]
        }
      ]
    }
  },
  extendMarkdown(md) {
    md.use(require("markdown-it-attrs"));
    md.use(require("markdown-it-checkbox"));
  }
};<|MERGE_RESOLUTION|>--- conflicted
+++ resolved
@@ -121,7 +121,6 @@
         {
           title: "Cloud Concepts",
           collapsable: false,
-<<<<<<< HEAD
           children: getChildren('docs/cloud', 'cloud_concepts')
         },
         {
@@ -134,10 +133,6 @@
             'agent/kubernetes',
           ]
         },
-=======
-          children: getChildren("docs/cloud", "cloud_concepts")
-        }
->>>>>>> 90820b54
       ],
       "/guide/": [
         "/guide/",
